--- conflicted
+++ resolved
@@ -323,13 +323,8 @@
      * @throws Exception if there are failures while deleting the entry
      */
     void delete( Dn dn, LogChange log ) throws LdapException;
-<<<<<<< HEAD
-    
-    
-=======
-
-
->>>>>>> 6559ce59
+
+
     /**
      * Deletes an entry in the server.
      *
@@ -338,13 +333,8 @@
      * @throws Exception if there are failures while deleting the entry
      */
     void delete( DeleteRequest deleteRequest ) throws LdapException;
-<<<<<<< HEAD
-    
-    
-=======
-
-
->>>>>>> 6559ce59
+
+
     /**
      * Deletes an entry in the server. The operation can be logged if requested
      *
@@ -829,13 +819,8 @@
      * @throws LdapException If the operation failed
      */
     void unbind() throws LdapException;
-<<<<<<< HEAD
-    
-    
-=======
-
-
->>>>>>> 6559ce59
+
+
     /**
      * Unbind from the current LdapSession.
      * 
