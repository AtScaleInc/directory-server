--- conflicted
+++ resolved
@@ -1190,11 +1190,7 @@
 
         BindOperationContext bindContext = new BindOperationContext( null );
         bindContext.setCredentials( bindRequest.getCredentials() );
-<<<<<<< HEAD
-        bindContext.setDn( bindRequest.getName() );
-=======
         bindContext.setDn( bindRequest.getDn() );
->>>>>>> 6559ce59
         bindContext.setInterceptors( directoryService.getInterceptors( OperationEnum.BIND ) );
 
         OperationManager operationManager = directoryService.getOperationManager();
