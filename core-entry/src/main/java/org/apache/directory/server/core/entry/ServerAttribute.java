/*
 * Licensed to the Apache Software Foundation (ASF) under one
 * or more contributor license agreements.  See the NOTICE file
 * distributed with this work for additional information
 * regarding copyright ownership.  The ASF licenses this file
 * to you under the Apache License, Version 2.0 (the
 * "License"); you may not use this file except in compliance
 * with the License.  You may obtain a copy of the License at
 *
 *  http://www.apache.org/licenses/LICENSE-2.0
 *
 * Unless required by applicable law or agreed to in writing,
 * software distributed under the License is distributed on an
 * "AS IS" BASIS, WITHOUT WARRANTIES OR CONDITIONS OF ANY
 * KIND, either express or implied.  See the License for the
 * specific language governing permissions and limitations
 * under the License.
 */
package org.apache.directory.server.core.entry;


import javax.naming.NamingException;
import javax.naming.directory.InvalidAttributeValueException;

<<<<<<< HEAD
=======
import org.apache.directory.shared.ldap.entry.EntryAttribute;
>>>>>>> 6a3760ee
import org.apache.directory.shared.ldap.entry.client.ClientAttribute;
import org.apache.directory.shared.ldap.schema.AttributeType;


/**
 * The server specific interface extending the EntryAttribute interface. It adds
 * three more methods which are Server side.
 *
 * @author <a href="mailto:dev@directory.apache.org">Apache Directory Project</a>
 * @version $Rev$, $Date$
 */
public interface ServerAttribute extends ClientAttribute
{
    /**
     * Get the attribute type associated with this ServerAttribute.
     *
     * @return the attributeType associated with this entry attribute
     */
    AttributeType getAttributeType();

    
    /**
     * <p>
     * Set the attribute type associated with this ServerAttribute.
     * </p>
     * <p>
     * The current attributeType will be replaced. It is the responsibility of
     * the caller to insure that the existing values are compatible with the new
     * AttributeType
     * </p>
     *
     * @param attributeType the attributeType associated with this entry attribute
     */
    void setAttributeType( AttributeType attributeType );

    
    /**
     * <p>
     * Check if the current attribute type is of the expected attributeType
     * </p>
     * <p>
     * This method won't tell if the current attribute is a descendant of 
     * the attributeType. For instance, the "CN" serverAttribute will return
     * false if we ask if it's an instance of "Name". 
     * </p> 
     *
     * @param attributeId The AttributeType ID to check
     * @return True if the current attribute is of the expected attributeType
     * @throws InvalidAttributeValueException If there is no AttributeType
     */
    boolean instanceOf( String attributeId ) throws InvalidAttributeValueException;


    /**
     * <p>
     * Set the user provided ID. If we have none, the upId is assigned
     * the attributetype's name. If it does not have any name, we will
     * use the OID.
     * </p>
     * <p>
     * If we have an upId and an AttributeType, they must be compatible. :
     *  - if the upId is an OID, it must be the AttributeType's OID
     *  - otherwise, its normalized form must be equals to ones of
     *  the attributeType's names.
     * </p>
     * <p>
     * In any case, the ATtributeType will be changed. The caller is responsible for
     * the present values to be compatoble with the new AttributeType.
     * </p>
     * 
     * @param upId The attribute ID
     * @param attributeType The associated attributeType
     */
    void setUpId( String upId, AttributeType attributeType );
    
    
    /**
     * <p>
     * Checks to see if this attribute is valid along with the values it contains.
     * </p>
     * <p>
     * An attribute is valid if :
     * <li>All of its values are valid with respect to the attributeType's syntax checker</li>
     * <li>If the attributeType is SINGLE-VALUE, then no more than a value should be present</li>
     *</p>
     * @return true if the attribute and it's values are valid, false otherwise
     * @throws NamingException if there is a failure to check syntaxes of values
     */
    boolean isValid() throws NamingException;


    /**
     * Convert the ServerAttribute to a ClientAttribute
     *
     * @return An instance of ClientAttribute
     */
    EntryAttribute toClientAttribute();
}
<|MERGE_RESOLUTION|>--- conflicted
+++ resolved
@@ -1,126 +1,123 @@
-/*
- * Licensed to the Apache Software Foundation (ASF) under one
- * or more contributor license agreements.  See the NOTICE file
- * distributed with this work for additional information
- * regarding copyright ownership.  The ASF licenses this file
- * to you under the Apache License, Version 2.0 (the
- * "License"); you may not use this file except in compliance
- * with the License.  You may obtain a copy of the License at
- *
- *  http://www.apache.org/licenses/LICENSE-2.0
- *
- * Unless required by applicable law or agreed to in writing,
- * software distributed under the License is distributed on an
- * "AS IS" BASIS, WITHOUT WARRANTIES OR CONDITIONS OF ANY
- * KIND, either express or implied.  See the License for the
- * specific language governing permissions and limitations
- * under the License.
- */
-package org.apache.directory.server.core.entry;
-
-
-import javax.naming.NamingException;
-import javax.naming.directory.InvalidAttributeValueException;
-
-<<<<<<< HEAD
-=======
-import org.apache.directory.shared.ldap.entry.EntryAttribute;
->>>>>>> 6a3760ee
-import org.apache.directory.shared.ldap.entry.client.ClientAttribute;
-import org.apache.directory.shared.ldap.schema.AttributeType;
-
-
-/**
- * The server specific interface extending the EntryAttribute interface. It adds
- * three more methods which are Server side.
- *
- * @author <a href="mailto:dev@directory.apache.org">Apache Directory Project</a>
- * @version $Rev$, $Date$
- */
-public interface ServerAttribute extends ClientAttribute
-{
-    /**
-     * Get the attribute type associated with this ServerAttribute.
-     *
-     * @return the attributeType associated with this entry attribute
-     */
-    AttributeType getAttributeType();
-
-    
-    /**
-     * <p>
-     * Set the attribute type associated with this ServerAttribute.
-     * </p>
-     * <p>
-     * The current attributeType will be replaced. It is the responsibility of
-     * the caller to insure that the existing values are compatible with the new
-     * AttributeType
-     * </p>
-     *
-     * @param attributeType the attributeType associated with this entry attribute
-     */
-    void setAttributeType( AttributeType attributeType );
-
-    
-    /**
-     * <p>
-     * Check if the current attribute type is of the expected attributeType
-     * </p>
-     * <p>
-     * This method won't tell if the current attribute is a descendant of 
-     * the attributeType. For instance, the "CN" serverAttribute will return
-     * false if we ask if it's an instance of "Name". 
-     * </p> 
-     *
-     * @param attributeId The AttributeType ID to check
-     * @return True if the current attribute is of the expected attributeType
-     * @throws InvalidAttributeValueException If there is no AttributeType
-     */
-    boolean instanceOf( String attributeId ) throws InvalidAttributeValueException;
-
-
-    /**
-     * <p>
-     * Set the user provided ID. If we have none, the upId is assigned
-     * the attributetype's name. If it does not have any name, we will
-     * use the OID.
-     * </p>
-     * <p>
-     * If we have an upId and an AttributeType, they must be compatible. :
-     *  - if the upId is an OID, it must be the AttributeType's OID
-     *  - otherwise, its normalized form must be equals to ones of
-     *  the attributeType's names.
-     * </p>
-     * <p>
-     * In any case, the ATtributeType will be changed. The caller is responsible for
-     * the present values to be compatoble with the new AttributeType.
-     * </p>
-     * 
-     * @param upId The attribute ID
-     * @param attributeType The associated attributeType
-     */
-    void setUpId( String upId, AttributeType attributeType );
-    
-    
-    /**
-     * <p>
-     * Checks to see if this attribute is valid along with the values it contains.
-     * </p>
-     * <p>
-     * An attribute is valid if :
-     * <li>All of its values are valid with respect to the attributeType's syntax checker</li>
-     * <li>If the attributeType is SINGLE-VALUE, then no more than a value should be present</li>
-     *</p>
-     * @return true if the attribute and it's values are valid, false otherwise
-     * @throws NamingException if there is a failure to check syntaxes of values
-     */
-    boolean isValid() throws NamingException;
-
-
-    /**
-     * Convert the ServerAttribute to a ClientAttribute
-     *
-     * @return An instance of ClientAttribute
-     */
-    EntryAttribute toClientAttribute();
-}
+/*
+ * Licensed to the Apache Software Foundation (ASF) under one
+ * or more contributor license agreements.  See the NOTICE file
+ * distributed with this work for additional information
+ * regarding copyright ownership.  The ASF licenses this file
+ * to you under the Apache License, Version 2.0 (the
+ * "License"); you may not use this file except in compliance
+ * with the License.  You may obtain a copy of the License at
+ *
+ *  http://www.apache.org/licenses/LICENSE-2.0
+ *
+ * Unless required by applicable law or agreed to in writing,
+ * software distributed under the License is distributed on an
+ * "AS IS" BASIS, WITHOUT WARRANTIES OR CONDITIONS OF ANY
+ * KIND, either express or implied.  See the License for the
+ * specific language governing permissions and limitations
+ * under the License.
+ */
+package org.apache.directory.server.core.entry;
+
+
+import javax.naming.NamingException;
+import javax.naming.directory.InvalidAttributeValueException;
+
+import org.apache.directory.shared.ldap.entry.EntryAttribute;
+import org.apache.directory.shared.ldap.entry.client.ClientAttribute;
+import org.apache.directory.shared.ldap.schema.AttributeType;
+
+
+/**
+ * The server specific interface extending the EntryAttribute interface. It adds
+ * three more methods which are Server side.
+ *
+ * @author <a href="mailto:dev@directory.apache.org">Apache Directory Project</a>
+ * @version $Rev$, $Date$
+ */
+public interface ServerAttribute extends ClientAttribute
+{
+    /**
+     * Get the attribute type associated with this ServerAttribute.
+     *
+     * @return the attributeType associated with this entry attribute
+     */
+    AttributeType getAttributeType();
+
+    
+    /**
+     * <p>
+     * Set the attribute type associated with this ServerAttribute.
+     * </p>
+     * <p>
+     * The current attributeType will be replaced. It is the responsibility of
+     * the caller to insure that the existing values are compatible with the new
+     * AttributeType
+     * </p>
+     *
+     * @param attributeType the attributeType associated with this entry attribute
+     */
+    void setAttributeType( AttributeType attributeType );
+
+    
+    /**
+     * <p>
+     * Check if the current attribute type is of the expected attributeType
+     * </p>
+     * <p>
+     * This method won't tell if the current attribute is a descendant of 
+     * the attributeType. For instance, the "CN" serverAttribute will return
+     * false if we ask if it's an instance of "Name". 
+     * </p> 
+     *
+     * @param attributeId The AttributeType ID to check
+     * @return True if the current attribute is of the expected attributeType
+     * @throws InvalidAttributeValueException If there is no AttributeType
+     */
+    boolean instanceOf( String attributeId ) throws InvalidAttributeValueException;
+
+
+    /**
+     * <p>
+     * Set the user provided ID. If we have none, the upId is assigned
+     * the attributetype's name. If it does not have any name, we will
+     * use the OID.
+     * </p>
+     * <p>
+     * If we have an upId and an AttributeType, they must be compatible. :
+     *  - if the upId is an OID, it must be the AttributeType's OID
+     *  - otherwise, its normalized form must be equals to ones of
+     *  the attributeType's names.
+     * </p>
+     * <p>
+     * In any case, the ATtributeType will be changed. The caller is responsible for
+     * the present values to be compatoble with the new AttributeType.
+     * </p>
+     * 
+     * @param upId The attribute ID
+     * @param attributeType The associated attributeType
+     */
+    void setUpId( String upId, AttributeType attributeType );
+    
+    
+    /**
+     * <p>
+     * Checks to see if this attribute is valid along with the values it contains.
+     * </p>
+     * <p>
+     * An attribute is valid if :
+     * <li>All of its values are valid with respect to the attributeType's syntax checker</li>
+     * <li>If the attributeType is SINGLE-VALUE, then no more than a value should be present</li>
+     *</p>
+     * @return true if the attribute and it's values are valid, false otherwise
+     * @throws NamingException if there is a failure to check syntaxes of values
+     */
+    boolean isValid() throws NamingException;
+
+
+    /**
+     * Convert the ServerAttribute to a ClientAttribute
+     *
+     * @return An instance of ClientAttribute
+     */
+    EntryAttribute toClientAttribute();
+}