/*
 *  Licensed to the Apache Software Foundation (ASF) under one
 *  or more contributor license agreements.  See the NOTICE file
 *  distributed with this work for additional information
 *  regarding copyright ownership.  The ASF licenses this file
 *  to you under the Apache License, Version 2.0 (the
 *  "License"); you may not use this file except in compliance
 *  with the License.  You may obtain a copy of the License at
 *
 *    http://www.apache.org/licenses/LICENSE-2.0
 *
 *  Unless required by applicable law or agreed to in writing,
 *  software distributed under the License is distributed on an
 *  "AS IS" BASIS, WITHOUT WARRANTIES OR CONDITIONS OF ANY
 *  KIND, either express or implied.  See the License for the
 *  specific language governing permissions and limitations
 *  under the License.
 *
 */
package org.apache.directory.server.core.jndi;


import org.apache.directory.server.core.DirectoryService;
import org.apache.directory.server.core.integ.CiRunner;
import static org.apache.directory.server.core.integ.IntegrationUtils.getSystemContext;
import org.apache.directory.shared.ldap.exception.LdapInvalidAttributeValueException;
import org.apache.directory.shared.ldap.exception.LdapSchemaViolationException;
import org.apache.directory.shared.ldap.message.AttributeImpl;
import org.apache.directory.shared.ldap.message.AttributesImpl;
import static org.junit.Assert.assertTrue;
import static org.junit.Assert.fail;
import static org.junit.Assert.assertEquals;
import org.junit.Test;
import org.junit.runner.RunWith;

import javax.naming.NamingEnumeration;
import javax.naming.directory.Attribute;
import javax.naming.directory.Attributes;
import javax.naming.ldap.LdapContext;


/**
 * Contributed by Luke Taylor to fix DIRSERVER-169.
 *
 * @author <a href="mailto:dev@directory.apache.org">Apache Directory Project</a>
 * @version $Rev$
 */
@RunWith ( CiRunner.class )
public class AddIT
{
    public static DirectoryService service;
    

<<<<<<< HEAD
    /**
     * Test that attribute name case is preserved after adding an entry
     * in the case the user added them.  This is to test DIRSERVER-832.
     */
    public void testAddCasePreservedOnAttributeNames() throws Exception
    {
        LdapContext sysRoot = getSystemContext( service );

        Attributes attrs = new AttributesImpl( true );
        Attribute oc = new AttributeImpl( "ObjectClass", "top" );
        oc.add( "PERSON" );
        oc.add( "organizationalPerson" );
        oc.add( "inetORGperson" );
        Attribute cn = new AttributeImpl( "Cn", "Kevin Spacey" );
        Attribute dc = new AttributeImpl( "sN", "Spacey" );
        attrs.put( oc );
        attrs.put( cn );
        attrs.put( dc);
        sysRoot.createSubcontext( "uID=kevin", attrs );
        Attributes returned = sysRoot.getAttributes( "UID=kevin" );
        
        NamingEnumeration<? extends Attribute> attrList = returned.getAll();
        
        while( attrList.hasMore() )
        {
            Attribute attr = ( Attribute ) attrList.next();
            
            if ( attr.getID().equalsIgnoreCase( "uid" ) )
            {
                assertEquals( "uID", attr.getID() );
            }
            
            if ( attr.getID().equalsIgnoreCase( "objectClass" ) )
            {
                assertEquals( "ObjectClass", attr.getID() );
            }
            
            if ( attr.getID().equalsIgnoreCase( "sn" ) )
            {
                assertEquals( "sN", attr.getID() );
            }
            
            if ( attr.getID().equalsIgnoreCase( "cn" ) )
            {
                assertEquals( "Cn", attr.getID() );
            }
        }
    }
=======
//    /**
//     * Test that attribute name case is preserved after adding an entry
//     * in the case the user added them.  This is to test DIRSERVER-832.
//     */
//    public void testAddCasePreservedOnAttributeNames() throws Exception
//    {
//        Attributes attrs = new AttributesImpl( true );
//        Attribute oc = new AttributeImpl( "ObjectClass", "top" );
//        oc.add( "PERSON" );
//        oc.add( "organizationalPerson" );
//        oc.add( "inetORGperson" );
//        Attribute cn = new AttributeImpl( "Cn", "Kevin Spacey" );
//        Attribute dc = new AttributeImpl( "sN", "Spacey" );
//        attrs.put( oc );
//        attrs.put( cn );
//        attrs.put( dc);
//        sysRoot.createSubcontext( "uID=kevin", attrs );
//        Attributes returned = sysRoot.getObject( "UID=kevin" );
//        
//        NamingEnumeration attrList = returned.getAll();
//        while( attrList.hasMore() )
//        {
//            Attribute attr = ( Attribute ) attrList.next();
//            
//            if ( attr.getID().equalsIgnoreCase( "uid" ) )
//            {
//                assertEquals( "uID", attr.getID() );
//            }
//            
//            if ( attr.getID().equalsIgnoreCase( "objectClass" ) )
//            {
//                assertEquals( "ObjectClass", attr.getID() );
//            }
//            
//            if ( attr.getID().equalsIgnoreCase( "sn" ) )
//            {
//                assertEquals( "sN", attr.getID() );
//            }
//            
//            if ( attr.getID().equalsIgnoreCase( "cn" ) )
//            {
//                assertEquals( "Cn", attr.getID() );
//            }
//        }
//    }
>>>>>>> 02f20165
    
    
    /**
     * Test that we can't add an entry with an attribute type not within
     * any of the MUST or MAY of any of its objectClasses
     * 
     * @throws Exception on error
     */
    @Test
    public void testAddAttributesNotInObjectClasses() throws Exception
    {
        LdapContext sysRoot = getSystemContext( service );

        Attributes attrs = new AttributesImpl( true );
        Attribute oc = new AttributeImpl( "ObjectClass", "top" );
        Attribute cn = new AttributeImpl( "cn", "kevin Spacey" );
        Attribute dc = new AttributeImpl( "dc", "ke" );
        attrs.put( oc );
        attrs.put( cn );
        attrs.put( dc);

        String base = "uid=kevin";

        //create subcontext
        try
        {
            sysRoot.createSubcontext( base, attrs );
            fail( "Should not reach this state" );
        }
        catch ( LdapSchemaViolationException e )
        {
            assertTrue( true );
        }
    }


    /**
     * Test that we can't add an entry with an attribute with a bad syntax
     *
     * @throws Exception on error
     */
    @Test
    public void testAddAttributesBadSyntax() throws Exception
    {
        LdapContext sysRoot = getSystemContext( service );

        Attributes attrs = new AttributesImpl( true );
        Attribute oc = new AttributeImpl( "ObjectClass", "top" );
        oc.add( "person" );
        Attribute cn = new AttributeImpl( "cn", "kevin Spacey" );
        Attribute sn = new AttributeImpl( "sn", "ke" );
        Attribute telephone = new AttributeImpl( "telephoneNumber", "0123456abc" );
        attrs.put( oc );
        attrs.put( cn );
        attrs.put( sn );
        attrs.put( telephone );

        String base = "sn=kevin";

        //create subcontext
        try
        {
            sysRoot.createSubcontext( base, attrs );
            fail( "Should not reach this state" );
        }
        catch ( LdapInvalidAttributeValueException e )
        {
            assertTrue( true );
        }
    }
}<|MERGE_RESOLUTION|>--- conflicted
+++ resolved
@@ -51,56 +51,6 @@
     public static DirectoryService service;
     
 
-<<<<<<< HEAD
-    /**
-     * Test that attribute name case is preserved after adding an entry
-     * in the case the user added them.  This is to test DIRSERVER-832.
-     */
-    public void testAddCasePreservedOnAttributeNames() throws Exception
-    {
-        LdapContext sysRoot = getSystemContext( service );
-
-        Attributes attrs = new AttributesImpl( true );
-        Attribute oc = new AttributeImpl( "ObjectClass", "top" );
-        oc.add( "PERSON" );
-        oc.add( "organizationalPerson" );
-        oc.add( "inetORGperson" );
-        Attribute cn = new AttributeImpl( "Cn", "Kevin Spacey" );
-        Attribute dc = new AttributeImpl( "sN", "Spacey" );
-        attrs.put( oc );
-        attrs.put( cn );
-        attrs.put( dc);
-        sysRoot.createSubcontext( "uID=kevin", attrs );
-        Attributes returned = sysRoot.getAttributes( "UID=kevin" );
-        
-        NamingEnumeration<? extends Attribute> attrList = returned.getAll();
-        
-        while( attrList.hasMore() )
-        {
-            Attribute attr = ( Attribute ) attrList.next();
-            
-            if ( attr.getID().equalsIgnoreCase( "uid" ) )
-            {
-                assertEquals( "uID", attr.getID() );
-            }
-            
-            if ( attr.getID().equalsIgnoreCase( "objectClass" ) )
-            {
-                assertEquals( "ObjectClass", attr.getID() );
-            }
-            
-            if ( attr.getID().equalsIgnoreCase( "sn" ) )
-            {
-                assertEquals( "sN", attr.getID() );
-            }
-            
-            if ( attr.getID().equalsIgnoreCase( "cn" ) )
-            {
-                assertEquals( "Cn", attr.getID() );
-            }
-        }
-    }
-=======
 //    /**
 //     * Test that attribute name case is preserved after adding an entry
 //     * in the case the user added them.  This is to test DIRSERVER-832.
@@ -146,7 +96,6 @@
 //            }
 //        }
 //    }
->>>>>>> 02f20165
     
     
     /**
