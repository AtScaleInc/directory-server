--- conflicted
+++ resolved
@@ -1426,11 +1426,7 @@
         assertEquals( "1.3.6.1.4.1.18060.0.4.0.2.10000", at.getOid() );
         assertEquals( "name", at.getSuperior().getName() );
         assertEquals( "bogus description", at.getDescription() );
-<<<<<<< HEAD
-        assertEquals( "bogus", at.getNamesRef()[0] );
-=======
         assertEquals( "bogus", at.getName() );
->>>>>>> 6a3760ee
         assertEquals( "bogusName", at.getNamesRef()[1] );
         assertEquals( true, at.isCanUserModify() );
         assertEquals( false, at.isCollective() );
