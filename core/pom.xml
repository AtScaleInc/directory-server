--- conflicted
+++ resolved
@@ -128,11 +128,7 @@
       <groupId>commons-lang</groupId>
       <artifactId>commons-lang</artifactId>
     </dependency>
-<<<<<<< HEAD
-
-=======
-    
->>>>>>> 6559ce59
+    
     <dependency>
       <groupId>org.apache.directory.shared</groupId>
       <artifactId>shared-ldap-codec-core</artifactId>
