/*
 *   Licensed to the Apache Software Foundation (ASF) under one
 *   or more contributor license agreements.  See the NOTICE file
 *   distributed with this work for additional information
 *   regarding copyright ownership.  The ASF licenses this file
 *   to you under the Apache License, Version 2.0 (the
 *   "License"); you may not use this file except in compliance
 *   with the License.  You may obtain a copy of the License at
 *
 *     http://www.apache.org/licenses/LICENSE-2.0
 *
 *   Unless required by applicable law or agreed to in writing,
 *   software distributed under the License is distributed on an
 *   "AS IS" BASIS, WITHOUT WARRANTIES OR CONDITIONS OF ANY
 *   KIND, either express or implied.  See the License for the
 *   specific language governing permissions and limitations
 *   under the License.
 *
 */
package org.apache.directory.server.core.security;


import static org.junit.Assert.assertNotNull;
import static org.junit.Assert.assertTrue;

import java.security.KeyPair;
import java.security.cert.X509Certificate;

import org.apache.directory.api.ldap.model.constants.SchemaConstants;
import org.apache.directory.api.ldap.model.entry.DefaultEntry;
import org.apache.directory.api.ldap.model.entry.Entry;
import org.apache.directory.api.ldap.model.name.Dn;
import org.apache.directory.api.ldap.model.schema.SchemaManager;
import org.apache.directory.api.ldap.schema.loader.LdifSchemaLoader;
import org.apache.directory.api.ldap.schema.manager.impl.DefaultSchemaManager;
import org.junit.jupiter.api.BeforeAll;
import org.junit.jupiter.api.Test;
import org.slf4j.Logger;
import org.slf4j.LoggerFactory;

<<<<<<< HEAD
=======

>>>>>>> d9cc0d0b
/**
 * Test for the TlsKeyGenerator class.
 *
 * @author <a href="mailto:dev@directory.apache.org">Apache Directory Project</a>
 */
public class TlsKeyGeneratorTest
{
    private static final Logger LOG = LoggerFactory.getLogger( TlsKeyGeneratorTest.class );
    private static LdifSchemaLoader loader;
    private static SchemaManager schemaManager;


    /**
     * Initialize the registries once for the whole test suite
     */
    @BeforeAll
    public static void setup() throws Exception
    {
        /*
        String workingDirectory = System.getProperty( "workingDirectory" );

        if ( workingDirectory == null )
        {
            String path = TlsKeyGeneratorTest.class.getResource( "" ).getPath();
            int targetPos = path.indexOf( "target" );
            workingDirectory = path.substring( 0, targetPos + 6 );
        }

        File schemaRepository = new File( workingDirectory, "schema" );
        SchemaLdifExtractor extractor = new DefaultSchemaLdifExtractor( new File( workingDirectory ) );
        extractor.extractOrCopy( true );
        */

        schemaManager = new DefaultSchemaManager();
    }


    /**
     * Test method for all methods in one.
     */
    @Test
    public void testAll() throws Exception
    {
        Entry entry = new DefaultEntry( schemaManager, new Dn( schemaManager ) );
        TlsKeyGenerator.addKeyPair( entry );
        LOG.debug( "Entry: {}", entry );
        assertTrue( entry.contains( SchemaConstants.OBJECT_CLASS_AT, TlsKeyGenerator.TLS_KEY_INFO_OC ) );

        KeyPair keyPair = TlsKeyGenerator.getKeyPair( entry );
        assertNotNull( keyPair );

        X509Certificate cert = TlsKeyGenerator.getCertificate( entry );
        assertNotNull( cert );
    }
}<|MERGE_RESOLUTION|>--- conflicted
+++ resolved
@@ -38,10 +38,7 @@
 import org.slf4j.Logger;
 import org.slf4j.LoggerFactory;
 
-<<<<<<< HEAD
-=======
 
->>>>>>> d9cc0d0b
 /**
  * Test for the TlsKeyGenerator class.
  *
