/*
 *  Licensed to the Apache Software Foundation (ASF) under one
 *  or more contributor license agreements.  See the NOTICE file
 *  distributed with this work for additional information
 *  regarding copyright ownership.  The ASF licenses this file
 *  to you under the Apache License, Version 2.0 (the
 *  "License"); you may not use this file except in compliance
 *  with the License.  You may obtain a copy of the License at
 *
 *    http://www.apache.org/licenses/LICENSE-2.0
 *
 *  Unless required by applicable law or agreed to in writing,
 *  software distributed under the License is distributed on an
 *  "AS IS" BASIS, WITHOUT WARRANTIES OR CONDITIONS OF ANY
 *  KIND, either express or implied.  See the License for the
 *  specific language governing permissions and limitations
 *  under the License.
 *
 */
package org.apache.directory.server.core.kerberos;


import java.nio.ByteBuffer;
import java.util.ArrayList;
import java.util.List;
import java.util.Map;

import org.apache.directory.server.core.api.entry.ClonedServerEntry;
import org.apache.directory.server.core.api.interceptor.BaseInterceptor;
import org.apache.directory.server.core.api.interceptor.Interceptor;
import org.apache.directory.server.core.api.interceptor.context.AddOperationContext;
import org.apache.directory.server.core.api.interceptor.context.LookupOperationContext;
import org.apache.directory.server.core.api.interceptor.context.ModifyOperationContext;
import org.apache.directory.server.i18n.I18n;
import org.apache.directory.server.kerberos.shared.crypto.encryption.KerberosKeyFactory;
import org.apache.directory.server.kerberos.shared.crypto.encryption.RandomKeyFactory;
import org.apache.directory.server.kerberos.shared.store.KerberosAttribute;
import org.apache.directory.shared.asn1.EncoderException;
import org.apache.directory.shared.kerberos.codec.types.EncryptionType;
import org.apache.directory.shared.kerberos.components.EncryptionKey;
import org.apache.directory.shared.kerberos.exceptions.KerberosException;
import org.apache.directory.shared.ldap.model.constants.SchemaConstants;
import org.apache.directory.shared.ldap.model.entry.Attribute;
import org.apache.directory.shared.ldap.model.entry.BinaryValue;
import org.apache.directory.shared.ldap.model.entry.DefaultAttribute;
import org.apache.directory.shared.ldap.model.entry.DefaultModification;
import org.apache.directory.shared.ldap.model.entry.Entry;
import org.apache.directory.shared.ldap.model.entry.Modification;
import org.apache.directory.shared.ldap.model.entry.ModificationOperation;
import org.apache.directory.shared.ldap.model.entry.StringValue;
import org.apache.directory.shared.ldap.model.entry.Value;
import org.apache.directory.shared.ldap.model.exception.LdapAuthenticationException;
import org.apache.directory.shared.ldap.model.exception.LdapException;
import org.apache.directory.shared.ldap.model.name.Dn;
import org.apache.directory.shared.ldap.model.schema.SchemaManager;
import org.apache.directory.shared.util.Strings;
import org.slf4j.Logger;
import org.slf4j.LoggerFactory;


/**
 * An {@link Interceptor} that creates symmetric Kerberos keys for users.  When a
 * 'userPassword' is added or modified, the 'userPassword' and 'krb5PrincipalName'
 * are used to derive Kerberos keys.  If the 'userPassword' is the special keyword
 * 'randomKey', a random key is generated and used as the Kerberos key.
 *
 * @author <a href="mailto:dev@directory.apache.org">Apache Directory Project</a>
 */
public class KeyDerivationInterceptor extends BaseInterceptor
{
    /** The log for this class. */
    private static final Logger log = LoggerFactory.getLogger( KeyDerivationInterceptor.class );

    /** The service name. */
    private static final String NAME = "keyDerivationService";
<<<<<<< HEAD
=======

>>>>>>> 6559ce59

    /**
     * Creates an instance of a KeyDerivationInterceptor.
     */
    public KeyDerivationInterceptor()
    {
        super( NAME );
    }
    
    
    /**
     * Intercept the addition of the 'userPassword' and 'krb5PrincipalName' attributes.  Use the 'userPassword'
     * and 'krb5PrincipalName' attributes to derive Kerberos keys for the principal.  If the 'userPassword' is
     * the special keyword 'randomKey', set random keys for the principal.  Set the key version number (kvno)
     * to '0'.
     */
    public void add( AddOperationContext addContext ) throws LdapException
    {
        Dn normName = addContext.getDn();

        Entry entry = addContext.getEntry();

        if ( ( entry.get( SchemaConstants.USER_PASSWORD_AT ) != null ) &&
            ( entry.get( KerberosAttribute.KRB5_PRINCIPAL_NAME_AT ) != null ) )
        {
            log.debug( "Adding the entry '{}' for Dn '{}'.", entry, normName.getName() );

            BinaryValue userPassword = ( BinaryValue ) entry.get( SchemaConstants.USER_PASSWORD_AT ).get();
            String strUserPassword = userPassword.getString();

            if ( log.isDebugEnabled() )
            {
                StringBuffer sb = new StringBuffer();
                sb.append( "'" + strUserPassword + "' ( " );
                sb.append( userPassword );
                sb.append( " )" );
                log.debug( "Adding Attribute id : 'userPassword',  Values : [ {} ]", sb.toString() );
            }

            Value<?> principalNameValue = entry.get( KerberosAttribute.KRB5_PRINCIPAL_NAME_AT ).get();

            String principalName = principalNameValue.getString();

            log.debug( "Got principal '{}' with userPassword '{}'.", principalName, strUserPassword );

            Map<EncryptionType, EncryptionKey> keys = generateKeys( principalName, strUserPassword );

            entry.put( KerberosAttribute.KRB5_PRINCIPAL_NAME_AT, principalName );
            entry.put( KerberosAttribute.KRB5_KEY_VERSION_NUMBER_AT, "0" );

            entry.put( getKeyAttribute( addContext.getSession().getDirectoryService().getSchemaManager(), keys ) );

            log.debug( "Adding modified entry '{}' for Dn '{}'.", entry, normName
                .getName() );
        }

        next( addContext );
    }


    /**
     * Intercept the modification of the 'userPassword' attribute.  Perform a lookup to check for an
     * existing principal name and key version number (kvno).  If a 'krb5PrincipalName' is not in
     * the modify request, attempt to use an existing 'krb5PrincipalName' attribute.  If a kvno
     * exists, increment the kvno; otherwise, set the kvno to '0'.
     *
     * If both a 'userPassword' and 'krb5PrincipalName' can be found, use the 'userPassword' and
     * 'krb5PrincipalName' attributes to derive Kerberos keys for the principal.
     *
     * If the 'userPassword' is the special keyword 'randomKey', set random keys for the principal.
     */
    public void modify( ModifyOperationContext modContext ) throws LdapException
    {
        ModifySubContext subContext = new ModifySubContext();

        detectPasswordModification( modContext, subContext );

        if ( subContext.getUserPassword() != null )
        {
            lookupPrincipalAttributes( modContext, subContext );
        }

        if ( subContext.isPrincipal() && subContext.hasValues() )
        {
            deriveKeys( modContext, subContext );
        }

        next( modContext );
    }


    /**
     * Detect password modification by checking the modify request for the 'userPassword'.  Additionally,
     * check to see if a 'krb5PrincipalName' was provided.
     *
     * @param modContext
     * @param subContext
     * @throws LdapException
     */
    void detectPasswordModification( ModifyOperationContext modContext, ModifySubContext subContext ) throws LdapException
    {
        List<Modification> mods = modContext.getModItems();

        String operation = null;

        // Loop over attributes being modified to pick out 'userPassword' and 'krb5PrincipalName'.
        for ( Modification mod : mods )
        {
            if ( log.isDebugEnabled() )
            {
                switch ( mod.getOperation() )
                {
                    case ADD_ATTRIBUTE:
                        operation = "Adding";
                        break;

                    case REMOVE_ATTRIBUTE:
                        operation = "Removing";
                        break;

                    case REPLACE_ATTRIBUTE:
                        operation = "Replacing";
                        break;
                }
            }

            Attribute attr = mod.getAttribute();

            if ( SchemaConstants.USER_PASSWORD_AT_OID.equals( attr.getAttributeType().getOid() ) )
            {
                Object firstValue = attr.get();
                String password = null;

                if ( firstValue instanceof StringValue )
                {
                    password = ( ( StringValue ) firstValue ).getString();
                    log.debug( "{} Attribute id : 'userPassword',  Values : [ '{}' ]", operation, password );
                }
                else if ( firstValue instanceof BinaryValue )
                {
                    password = ( ( BinaryValue ) firstValue ).getString();

                    if ( log.isDebugEnabled() )
                    {
                        StringBuffer sb = new StringBuffer();
                        sb.append( "'" + password + "' ( " );
                        sb.append( Strings.dumpBytes( ( ( BinaryValue ) firstValue ).getBytes() ).trim() );
                        sb.append( " )" );
                        log.debug( "{} Attribute id : 'userPassword',  Values : [ {} ]", operation, sb.toString() );
                    }
                }

                subContext.setUserPassword( password );
                log.debug( "Got userPassword '{}'.", subContext.getUserPassword() );
            }

            if ( KerberosAttribute.KRB5_PRINCIPAL_NAME_AT_OID.equals( attr.getAttributeType().getOid() ) )
            {
                subContext.setPrincipalName( attr.getString() );
                log.debug( "Got principal '{}'.", subContext.getPrincipalName() );
            }
        }
    }


    /**
     * Lookup the principal's attributes that are relevant to executing key derivation.
     *
     * @param modContext
     * @param subContext
     * @throws LdapException
     */
    void lookupPrincipalAttributes( ModifyOperationContext modContext, ModifySubContext subContext ) throws LdapException
    {
        Dn principalDn = modContext.getDn();

        LookupOperationContext lookupContext = modContext.newLookupContext( principalDn );
        lookupContext.setAttrsId( new String[]
            {
<<<<<<< HEAD
            SchemaConstants.OBJECT_CLASS_AT,
            KerberosAttribute.KRB5_PRINCIPAL_NAME_AT,
            KerberosAttribute.KRB5_KEY_VERSION_NUMBER_AT
            } );
=======
                SchemaConstants.OBJECT_CLASS_AT,
                KerberosAttribute.KRB5_PRINCIPAL_NAME_AT,
                KerberosAttribute.KRB5_KEY_VERSION_NUMBER_AT
        } );
>>>>>>> 6559ce59

        Entry userEntry = directoryService.getPartitionNexus().lookup( lookupContext );

        if ( userEntry == null )
        {
            throw new LdapAuthenticationException( I18n.err( I18n.ERR_512, principalDn ) );
        }

        Attribute objectClass = ( ( ClonedServerEntry ) userEntry ).getOriginalEntry().get(
            SchemaConstants.OBJECT_CLASS_AT );

        if ( !objectClass.contains( SchemaConstants.KRB5_PRINCIPAL_OC ) )
        {
            return;
        }
        else
        {
            subContext.isPrincipal( true );
            log.debug( "Dn {} is a Kerberos principal.  Will attempt key derivation.", principalDn.getName() );
        }

        if ( subContext.getPrincipalName() == null )
        {
            Attribute principalAttribute = ( ( ClonedServerEntry ) userEntry ).getOriginalEntry().get(
                KerberosAttribute.KRB5_PRINCIPAL_NAME_AT );
            String principalName = principalAttribute.getString();
            subContext.setPrincipalName( principalName );
            log.debug( "Found principal '{}' from lookup.", principalName );
        }

        Attribute keyVersionNumberAttr = ( ( ClonedServerEntry ) userEntry ).getOriginalEntry().get(
            KerberosAttribute.KRB5_KEY_VERSION_NUMBER_AT );

        if ( keyVersionNumberAttr == null )
        {
            subContext.setNewKeyVersionNumber( 0 );
            log.debug( "Key version number was null, setting to 0." );
        }
        else
        {
            int oldKeyVersionNumber = Integer.valueOf( keyVersionNumberAttr.getString() );
            int newKeyVersionNumber = oldKeyVersionNumber + 1;
            subContext.setNewKeyVersionNumber( newKeyVersionNumber );
            log.debug( "Found key version number '{}', setting to '{}'.", oldKeyVersionNumber, newKeyVersionNumber );
        }
    }


    /**
     * Use the 'userPassword' and 'krb5PrincipalName' attributes to derive Kerberos keys for the principal.
     *
     * If the 'userPassword' is the special keyword 'randomKey', set random keys for the principal.
     *
     * @param modContext
     * @param subContext
     */
    void deriveKeys( ModifyOperationContext modContext, ModifySubContext subContext ) throws LdapException
    {
        List<Modification> mods = modContext.getModItems();

        String principalName = subContext.getPrincipalName();
        String userPassword = subContext.getUserPassword();
        int kvno = subContext.getNewKeyVersionNumber();

        log.debug( "Got principal '{}' with userPassword '{}'.", principalName, userPassword );

        Map<EncryptionType, EncryptionKey> keys = generateKeys( principalName, userPassword );

        List<Modification> newModsList = new ArrayList<Modification>();

        // Make sure we preserve any other modification items.
        for ( Modification mod : mods )
        {
            newModsList.add( mod );
        }

        SchemaManager schemaManager = modContext.getSession()
            .getDirectoryService().getSchemaManager();

        // Add our modification items.
        newModsList.add(
            new DefaultModification(
                ModificationOperation.REPLACE_ATTRIBUTE,
                new DefaultAttribute(
                    KerberosAttribute.KRB5_PRINCIPAL_NAME_AT,
                    schemaManager.lookupAttributeTypeRegistry( KerberosAttribute.KRB5_PRINCIPAL_NAME_AT ),
                    principalName ) ) );
        newModsList.add(
            new DefaultModification(
                ModificationOperation.REPLACE_ATTRIBUTE,
                new DefaultAttribute(
                    KerberosAttribute.KRB5_KEY_VERSION_NUMBER_AT,
                    schemaManager.lookupAttributeTypeRegistry( KerberosAttribute.KRB5_KEY_VERSION_NUMBER_AT ),
                    Integer.toString( kvno ) ) ) );

        Attribute attribute = getKeyAttribute( modContext.getSession()
            .getDirectoryService().getSchemaManager(), keys );
        newModsList.add( new DefaultModification( ModificationOperation.REPLACE_ATTRIBUTE, attribute ) );

        modContext.setModItems( newModsList );
    }


    private Attribute getKeyAttribute( SchemaManager schemaManager, Map<EncryptionType, EncryptionKey> keys )
        throws LdapException
    {
        Attribute keyAttribute =
            new DefaultAttribute( KerberosAttribute.KRB5_KEY_AT,
                schemaManager.lookupAttributeTypeRegistry( KerberosAttribute.KRB5_KEY_AT ) );

        for ( EncryptionKey encryptionKey : keys.values() )
        {
            try
            {
                ByteBuffer buffer = ByteBuffer.allocate( encryptionKey.computeLength() );
                encryptionKey.encode( buffer );
                keyAttribute.add( buffer.array() );
            }
            catch ( EncoderException ioe )
            {
                log.error( I18n.err( I18n.ERR_122 ), ioe );
            }
        }

        return keyAttribute;
    }


    private Map<EncryptionType, EncryptionKey> generateKeys( String principalName, String userPassword )
    {
        if ( userPassword.equalsIgnoreCase( "randomKey" ) )
        {
            // Generate random key.
            try
            {
                return RandomKeyFactory.getRandomKeys();
            }
            catch ( KerberosException ke )
            {
                log.debug( ke.getLocalizedMessage(), ke );
                return null;
            }
        }
        else
        {
            // Derive key based on password and principal name.
            return KerberosKeyFactory.getKerberosKeys( principalName, userPassword );
        }
    }


    static class ModifySubContext
    {
        private boolean isPrincipal = false;
        private String principalName;
        private String userPassword;
        private int newKeyVersionNumber = -1;


        boolean isPrincipal()
        {
            return isPrincipal;
        }


        void isPrincipal( boolean isPrincipal )
        {
            this.isPrincipal = isPrincipal;
        }


        String getPrincipalName()
        {
            return principalName;
        }


        void setPrincipalName( String principalName )
        {
            this.principalName = principalName;
        }


        String getUserPassword()
        {
            return userPassword;
        }


        void setUserPassword( String userPassword )
        {
            this.userPassword = userPassword;
        }


        int getNewKeyVersionNumber()
        {
            return newKeyVersionNumber;
        }


        void setNewKeyVersionNumber( int newKeyVersionNumber )
        {
            this.newKeyVersionNumber = newKeyVersionNumber;
        }


        boolean hasValues()
        {
            return userPassword != null && principalName != null && newKeyVersionNumber > -1;
        }
    }
}<|MERGE_RESOLUTION|>--- conflicted
+++ resolved
@@ -73,10 +73,7 @@
 
     /** The service name. */
     private static final String NAME = "keyDerivationService";
-<<<<<<< HEAD
-=======
-
->>>>>>> 6559ce59
+
 
     /**
      * Creates an instance of a KeyDerivationInterceptor.
@@ -85,8 +82,8 @@
     {
         super( NAME );
     }
-    
-    
+
+
     /**
      * Intercept the addition of the 'userPassword' and 'krb5PrincipalName' attributes.  Use the 'userPassword'
      * and 'krb5PrincipalName' attributes to derive Kerberos keys for the principal.  If the 'userPassword' is
@@ -176,7 +173,8 @@
      * @param subContext
      * @throws LdapException
      */
-    void detectPasswordModification( ModifyOperationContext modContext, ModifySubContext subContext ) throws LdapException
+    void detectPasswordModification( ModifyOperationContext modContext, ModifySubContext subContext )
+        throws LdapException
     {
         List<Modification> mods = modContext.getModItems();
 
@@ -249,24 +247,18 @@
      * @param subContext
      * @throws LdapException
      */
-    void lookupPrincipalAttributes( ModifyOperationContext modContext, ModifySubContext subContext ) throws LdapException
+    void lookupPrincipalAttributes( ModifyOperationContext modContext, ModifySubContext subContext )
+        throws LdapException
     {
         Dn principalDn = modContext.getDn();
 
         LookupOperationContext lookupContext = modContext.newLookupContext( principalDn );
         lookupContext.setAttrsId( new String[]
             {
-<<<<<<< HEAD
-            SchemaConstants.OBJECT_CLASS_AT,
-            KerberosAttribute.KRB5_PRINCIPAL_NAME_AT,
-            KerberosAttribute.KRB5_KEY_VERSION_NUMBER_AT
-            } );
-=======
                 SchemaConstants.OBJECT_CLASS_AT,
                 KerberosAttribute.KRB5_PRINCIPAL_NAME_AT,
                 KerberosAttribute.KRB5_KEY_VERSION_NUMBER_AT
         } );
->>>>>>> 6559ce59
 
         Entry userEntry = directoryService.getPartitionNexus().lookup( lookupContext );
 
@@ -417,7 +409,6 @@
         }
     }
 
-
     static class ModifySubContext
     {
         private boolean isPrincipal = false;
