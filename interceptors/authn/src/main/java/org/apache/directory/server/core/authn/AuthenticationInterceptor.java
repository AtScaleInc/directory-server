--- conflicted
+++ resolved
@@ -96,8 +96,6 @@
 import org.apache.directory.shared.util.DateUtils;
 import org.apache.directory.shared.util.StringConstants;
 import org.apache.directory.shared.util.Strings;
-import org.apache.felix.ipojo.annotations.Component;
-import org.apache.felix.ipojo.annotations.Provides;
 import org.slf4j.Logger;
 import org.slf4j.LoggerFactory;
 
@@ -670,11 +668,7 @@
                 if ( isPwdMustReset( userEntry ) )
                 {
                     pwdRespCtrl.getResponse().setPasswordPolicyError( PasswordPolicyErrorEnum.CHANGE_AFTER_RESET );
-<<<<<<< HEAD
-                    pwdResetSet.add( dn );
-=======
                     pwdResetSet.add( dn.getNormName() );
->>>>>>> 6559ce59
                 }
 
                 bindContext.addResponseControl( pwdRespCtrl );
@@ -833,11 +827,7 @@
 
         if ( pwdModDetails.isPwdModPresent() )
         {
-<<<<<<< HEAD
-            if ( pwdResetSet.contains( userDn ) )
-=======
             if ( pwdResetSet.contains( userDn.getNormName() ) )
->>>>>>> 6559ce59
             {
                 if ( pwdModDetails.isOtherModExists() )
                 {
@@ -911,11 +901,7 @@
 
                 try
                 {
-<<<<<<< HEAD
-                    String userName = entry.getDn().getRdn().getUpValue().getString();
-=======
                     String userName = entry.getDn().getRdn().getValue().getString();
->>>>>>> 6559ce59
                     check( userName, newPassword, policyConfig );
                 }
                 catch ( PasswordPolicyException e )
@@ -1056,11 +1042,7 @@
 
             if ( removeFromPwdResetSet )
             {
-<<<<<<< HEAD
-                pwdResetSet.remove( userDn );
-=======
                 pwdResetSet.remove( userDn.getNormName() );
->>>>>>> 6559ce59
             }
         }
         else
@@ -1152,24 +1134,6 @@
         if ( !directoryService.isPwdPolicyEnabled() )
         {
             pwdResetSet.remove( unbindContext.getDn().getNormName() );
-        }
-    }
-
-
-    /**
-     * Check if the current operation has a valid PrincipalDN or not.
-     *
-     * @param operation the operation type
-     * @throws Exception
-     */
-    private void checkAuthenticated( OperationContext operation ) throws LdapException
-    {
-        if ( operation.getSession().isAnonymous() && !directoryService.isAllowAnonymousAccess()
-            && !operation.getDn().isEmpty() )
-        {
-            String msg = I18n.err( I18n.ERR_5, operation.getName() );
-            LOG.error( msg );
-            throw new LdapNoPermissionException( msg );
         }
     }
 
