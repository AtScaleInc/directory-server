--- conflicted
+++ resolved
@@ -107,10 +107,7 @@
         }
     }
 
-<<<<<<< HEAD
-=======
 
->>>>>>> 6559ce59
     /**
      * Returns <tt>true</tt> if the user with the specified name can access the specified resource
      * (entry, attribute type, or attribute value) and throws {@link org.apache.directory.shared.ldap.model.exception.LdapNoPermissionException}
@@ -127,12 +124,8 @@
         }
 
         CoreSession session = aciContext.getOperationContext().getSession();
-<<<<<<< HEAD
-        LookupOperationContext lookupContext = new LookupOperationContext( session, aciContext.getUserDn(), SchemaConstants.ALL_ATTRIBUTES_ARRAY );
-=======
         LookupOperationContext lookupContext = new LookupOperationContext( session, aciContext.getUserDn(),
             SchemaConstants.ALL_ATTRIBUTES_ARRAY );
->>>>>>> 6559ce59
         Entry userEntry = session.getDirectoryService().getPartitionNexus().lookup( lookupContext );
 
         // Determine the scope of the requested operation.
