/*
 *   Licensed to the Apache Software Foundation (ASF) under one
 *   or more contributor license agreements.  See the NOTICE file
 *   distributed with this work for additional information
 *   regarding copyright ownership.  The ASF licenses this file
 *   to you under the Apache License, Version 2.0 (the
 *   "License"); you may not use this file except in compliance
 *   with the License.  You may obtain a copy of the License at
 *
 *     http://www.apache.org/licenses/LICENSE-2.0
 *
 *   Unless required by applicable law or agreed to in writing,
 *   software distributed under the License is distributed on an
 *   "AS IS" BASIS, WITHOUT WARRANTIES OR CONDITIONS OF ANY
 *   KIND, either express or implied.  See the License for the
 *   specific language governing permissions and limitations
 *   under the License.
 *
 */
package org.apache.directory.server.core.schema;


import java.util.HashMap;
import java.util.HashSet;
import java.util.List;
import java.util.Map;
import java.util.Set;

import org.apache.directory.server.core.api.DirectoryService;
import org.apache.directory.server.core.api.DnFactory;
import org.apache.directory.server.core.api.InterceptorEnum;
import org.apache.directory.server.core.api.OperationEnum;
import org.apache.directory.server.core.api.interceptor.Interceptor;
import org.apache.directory.server.core.api.interceptor.context.ModifyOperationContext;
import org.apache.directory.server.core.api.schema.DescriptionParsers;
import org.apache.directory.server.i18n.I18n;
import org.apache.directory.shared.ldap.model.constants.SchemaConstants;
import org.apache.directory.shared.ldap.model.entry.Attribute;
import org.apache.directory.shared.ldap.model.entry.Modification;
import org.apache.directory.shared.ldap.model.exception.LdapException;
import org.apache.directory.shared.ldap.model.exception.LdapUnwillingToPerformException;
import org.apache.directory.shared.ldap.model.message.ResultCodeEnum;
import org.apache.directory.shared.ldap.model.schema.AttributeType;
import org.apache.directory.shared.ldap.model.schema.DitContentRule;
import org.apache.directory.shared.ldap.model.schema.DitStructureRule;
import org.apache.directory.shared.ldap.model.schema.LdapSyntax;
import org.apache.directory.shared.ldap.model.schema.MatchingRule;
import org.apache.directory.shared.ldap.model.schema.MatchingRuleUse;
import org.apache.directory.shared.ldap.model.schema.NameForm;
import org.apache.directory.shared.ldap.model.schema.ObjectClass;
import org.apache.directory.shared.ldap.model.schema.SchemaManager;
import org.apache.directory.shared.ldap.model.schema.parsers.LdapComparatorDescription;
import org.apache.directory.shared.ldap.model.schema.parsers.NormalizerDescription;
import org.apache.directory.shared.ldap.model.schema.parsers.SyntaxCheckerDescription;
import org.apache.directory.shared.ldap.model.schema.registries.SchemaLoader;
import org.apache.directory.shared.util.Strings;
import org.slf4j.Logger;
import org.slf4j.LoggerFactory;


/**
 *
 * @author <a href="mailto:dev@directory.apache.org">Apache Directory Project</a>
 */
public class SchemaSubentryManager
{
    /** A logger for this class */
    private static final Logger LOG = LoggerFactory.getLogger( SchemaSubentryManager.class );

    // indices of handlers and object ids into arrays
    private static final int COMPARATOR_INDEX = 0;
    private static final int NORMALIZER_INDEX = 1;
    private static final int SYNTAX_CHECKER_INDEX = 2;
    private static final int SYNTAX_INDEX = 3;
    private static final int MATCHING_RULE_INDEX = 4;
    private static final int ATTRIBUTE_TYPE_INDEX = 5;
    private static final int OBJECT_CLASS_INDEX = 6;
    private static final int MATCHING_RULE_USE_INDEX = 7;
    private static final int DIT_STRUCTURE_RULE_INDEX = 8;
    private static final int DIT_CONTENT_RULE_INDEX = 9;
    private static final int NAME_FORM_INDEX = 10;

    private static final Set<String> VALID_OU_VALUES = new HashSet<String>();

    /** The schemaManager */
    private final SchemaManager schemaManager;

    private final SchemaSubentryModifier subentryModifier;

    /** The description parsers */
    private final DescriptionParsers parsers;
<<<<<<< HEAD
    
=======

>>>>>>> 6559ce59
    /**
     * Maps the OID of a subschemaSubentry operational attribute to the index of
     * the handler in the schemaObjectHandlers array.
     */
    private final Map<String, Integer> opAttr2handlerIndex = new HashMap<String, Integer>( 11 );
    private static final String CASCADING_ERROR =
        "Cascading has not yet been implemented: standard operation is in effect.";

    private static AttributeType ENTRY_CSN_ATTRIBUTE_TYPE;
<<<<<<< HEAD
    
=======

>>>>>>> 6559ce59
    static
    {
        VALID_OU_VALUES.add( Strings.toLowerCase( SchemaConstants.NORMALIZERS_AT ) );
        VALID_OU_VALUES.add( Strings.toLowerCase( SchemaConstants.COMPARATORS_AT ) );
        VALID_OU_VALUES.add( Strings.toLowerCase( SchemaConstants.SYNTAX_CHECKERS_AT ) );
        VALID_OU_VALUES.add( Strings.toLowerCase( "syntaxes" ) );
        VALID_OU_VALUES.add( Strings.toLowerCase( SchemaConstants.MATCHING_RULES_AT ) );
        VALID_OU_VALUES.add( Strings.toLowerCase( SchemaConstants.MATCHING_RULE_USE_AT ) );
        VALID_OU_VALUES.add( Strings.toLowerCase( SchemaConstants.ATTRIBUTE_TYPES_AT ) );
        VALID_OU_VALUES.add( Strings.toLowerCase( SchemaConstants.OBJECT_CLASSES_AT ) );
        VALID_OU_VALUES.add( Strings.toLowerCase( SchemaConstants.NAME_FORMS_AT ) );
        VALID_OU_VALUES.add( Strings.toLowerCase( SchemaConstants.DIT_CONTENT_RULES_AT ) );
        VALID_OU_VALUES.add( Strings.toLowerCase( SchemaConstants.DIT_STRUCTURE_RULES_AT ) );
    }


    public SchemaSubentryManager( SchemaManager schemaManager, SchemaLoader loader, DnFactory dnFactory )
        throws LdapException
    {
        this.schemaManager = schemaManager;
        this.subentryModifier = new SchemaSubentryModifier( schemaManager, dnFactory );
        this.parsers = new DescriptionParsers( schemaManager );

        String comparatorsOid = schemaManager.getAttributeTypeRegistry().getOidByName( SchemaConstants.COMPARATORS_AT );
        opAttr2handlerIndex.put( comparatorsOid, COMPARATOR_INDEX );

        String normalizersOid = schemaManager.getAttributeTypeRegistry().getOidByName( SchemaConstants.NORMALIZERS_AT );
        opAttr2handlerIndex.put( normalizersOid, NORMALIZER_INDEX );

        String syntaxCheckersOid = schemaManager.getAttributeTypeRegistry().getOidByName(
            SchemaConstants.SYNTAX_CHECKERS_AT );
        opAttr2handlerIndex.put( syntaxCheckersOid, SYNTAX_CHECKER_INDEX );

        String ldapSyntaxesOid = schemaManager.getAttributeTypeRegistry().getOidByName(
            SchemaConstants.LDAP_SYNTAXES_AT );
        opAttr2handlerIndex.put( ldapSyntaxesOid, SYNTAX_INDEX );

        String matchingRulesOid = schemaManager.getAttributeTypeRegistry().getOidByName(
            SchemaConstants.MATCHING_RULES_AT );
        opAttr2handlerIndex.put( matchingRulesOid, MATCHING_RULE_INDEX );

        String attributeTypesOid = schemaManager.getAttributeTypeRegistry().getOidByName(
            SchemaConstants.ATTRIBUTE_TYPES_AT );
        opAttr2handlerIndex.put( attributeTypesOid, ATTRIBUTE_TYPE_INDEX );

        String objectClassesOid = schemaManager.getAttributeTypeRegistry().getOidByName(
            SchemaConstants.OBJECT_CLASSES_AT );
        opAttr2handlerIndex.put( objectClassesOid, OBJECT_CLASS_INDEX );

        String matchingRuleUseOid = schemaManager.getAttributeTypeRegistry().getOidByName(
            SchemaConstants.MATCHING_RULE_USE_AT );
        opAttr2handlerIndex.put( matchingRuleUseOid, MATCHING_RULE_USE_INDEX );

        String ditStructureRulesOid = schemaManager.getAttributeTypeRegistry().getOidByName(
            SchemaConstants.DIT_STRUCTURE_RULES_AT );
        opAttr2handlerIndex.put( ditStructureRulesOid, DIT_STRUCTURE_RULE_INDEX );

        String ditContentRulesOid = schemaManager.getAttributeTypeRegistry().getOidByName(
            SchemaConstants.DIT_CONTENT_RULES_AT );
        opAttr2handlerIndex.put( ditContentRulesOid, DIT_CONTENT_RULE_INDEX );

        String nameFormsOid = schemaManager.getAttributeTypeRegistry().getOidByName( SchemaConstants.NAME_FORMS_AT );
        opAttr2handlerIndex.put( nameFormsOid, NAME_FORM_INDEX );

        ENTRY_CSN_ATTRIBUTE_TYPE = schemaManager.getAttributeType( SchemaConstants.ENTRY_CSN_AT );
    }

<<<<<<< HEAD
    
=======

>>>>>>> 6559ce59
    /**
     * Find the next interceptor in an operation's list of interceptors, assuming that
     * we are already processing an operation, and we have stopped in a specific
     * interceptor.<br/>
     * For instance, if the list of all the interceptors is : <br/>
     * [A, B, C, D, E, F]<br/>
     * and we ave two operations op1 and op2 with the following interceptors list : <br/>
     * op1 -> [A, D, F]<br/>
     * op2 -> [B, C, E]<br/>
     * then assuming that we have stopped at D, then op1.next -> F and op2.next -> E.
     */
    private Interceptor findNextInterceptor( OperationEnum operation, DirectoryService directoryService )
    {
        Interceptor interceptor = null;
<<<<<<< HEAD
        
=======

>>>>>>> 6559ce59
        List<Interceptor> allInterceptors = directoryService.getInterceptors();
        List<String> operationInterceptors = directoryService.getInterceptors( operation );
        int position = 0;
        String addInterceptor = operationInterceptors.get( position );
<<<<<<< HEAD
        
        for ( Interceptor inter : allInterceptors )
        {
            String interName = inter.getName();
            
=======

        for ( Interceptor inter : allInterceptors )
        {
            String interName = inter.getName();

>>>>>>> 6559ce59
            if ( interName.equals( InterceptorEnum.SCHEMA_INTERCEPTOR.getName() ) )
            {
                // Found, get out
                position++;
<<<<<<< HEAD
                
=======

>>>>>>> 6559ce59
                if ( position < operationInterceptors.size() )
                {
                    interceptor = directoryService.getInterceptor( operationInterceptors.get( position ) );
                }
<<<<<<< HEAD
                
                break;
            }
            
=======

                break;
            }

>>>>>>> 6559ce59
            if ( interName.equals( addInterceptor ) )
            {
                position++;
                addInterceptor = operationInterceptors.get( position );
            }
        }
<<<<<<< HEAD
        
        return interceptor;
    }
    
    
=======

        return interceptor;
    }


>>>>>>> 6559ce59
    /**
     * Find the position in the operation's list knowing the inteceptor name.
     */
    private int findPosition( OperationEnum operation, Interceptor interceptor, DirectoryService directoryService )
    {
        int position = 1;
<<<<<<< HEAD
        
        List<String> interceptors = directoryService.getInterceptors( operation );
        
        String interceptorName = interceptor.getName();
        
=======

        List<String> interceptors = directoryService.getInterceptors( operation );

        String interceptorName = interceptor.getName();

>>>>>>> 6559ce59
        for ( String name : interceptors )
        {
            if ( name.equals( interceptorName ) )
            {
                break;
            }
<<<<<<< HEAD
            
            position++;
        }
        
        return position;
    }
    
    
    /**
     * Update the SubschemaSubentry with all the modifications
     */
    public void modifySchemaSubentry( ModifyOperationContext modifyContext, boolean doCascadeModify ) throws LdapException
    {
        DirectoryService directoryService = modifyContext.getSession().getDirectoryService();
        
=======

            position++;
        }

        return position;
    }


    /**
     * Update the SubschemaSubentry with all the modifications
     */
    public void modifySchemaSubentry( ModifyOperationContext modifyContext, boolean doCascadeModify )
        throws LdapException
    {
        DirectoryService directoryService = modifyContext.getSession().getDirectoryService();

>>>>>>> 6559ce59
        // Compute the next interceptor for the Add and Delete operation, starting from
        // the schemaInterceptor. We also need to get the position of this next interceptor
        // in the operation's list.
        Interceptor nextAdd = findNextInterceptor( OperationEnum.ADD, directoryService );
        int positionAdd = findPosition( OperationEnum.ADD, nextAdd, directoryService );
        Interceptor nextDelete = findNextInterceptor( OperationEnum.DELETE, directoryService );
        int positionDelete = findPosition( OperationEnum.DELETE, nextDelete, directoryService );

        for ( Modification mod : modifyContext.getModItems() )
        {
            String opAttrOid = schemaManager.getAttributeTypeRegistry().getOidByName( mod.getAttribute().getId() );

            Attribute serverAttribute = mod.getAttribute();

            switch ( mod.getOperation() )
            {
<<<<<<< HEAD
                case ADD_ATTRIBUTE :
                    modifyAddOperation( nextAdd, positionAdd, modifyContext, opAttrOid, serverAttribute, doCascadeModify );
                    break;
                    
                case REMOVE_ATTRIBUTE :
                    modifyRemoveOperation( nextDelete, positionDelete, modifyContext, opAttrOid, serverAttribute );
                    break;
                    
                case REPLACE_ATTRIBUTE :
=======
                case ADD_ATTRIBUTE:
                    modifyAddOperation( nextAdd, positionAdd, modifyContext, opAttrOid, serverAttribute,
                        doCascadeModify );
                    break;

                case REMOVE_ATTRIBUTE:
                    modifyRemoveOperation( nextDelete, positionDelete, modifyContext, opAttrOid, serverAttribute );
                    break;

                case REPLACE_ATTRIBUTE:
>>>>>>> 6559ce59
                    // a hack to allow entryCSN modification
                    if ( ENTRY_CSN_ATTRIBUTE_TYPE.equals( serverAttribute.getAttributeType() ) )
                    {
                        break;
                    }

                    throw new LdapUnwillingToPerformException( ResultCodeEnum.UNWILLING_TO_PERFORM,
                        I18n.err( I18n.ERR_283 ) );

                default:
                    throw new IllegalStateException( I18n.err( I18n.ERR_284, mod.getOperation() ) );
            }
        }
    }


    /**
     * Handles the modify remove operation on the subschemaSubentry for schema entities.
     * 
     * @param opAttrOid the numeric id of the operational attribute modified
     * @param mods the attribute with the modifications
     * to effect all dependents on the changed entity
     * @throws Exception if there are problems updating the registries and the
     * schema partition
     */
<<<<<<< HEAD
    private void modifyRemoveOperation( Interceptor nextInterceptor, int position, ModifyOperationContext modifyContext, String opAttrOid,
=======
    private void modifyRemoveOperation( Interceptor nextInterceptor, int position,
        ModifyOperationContext modifyContext, String opAttrOid,
>>>>>>> 6559ce59
        Attribute mods ) throws LdapException
    {
        int index = opAttr2handlerIndex.get( opAttrOid );

        switch ( index )
        {
            case ( COMPARATOR_INDEX ):
                LdapComparatorDescription[] comparatorDescriptions = parsers.parseComparators( mods );

                for ( LdapComparatorDescription comparatorDescription : comparatorDescriptions )
                {
                    subentryModifier.delete( nextInterceptor, position, modifyContext, comparatorDescription );
                }
<<<<<<< HEAD
                
                break;
                
            case( NORMALIZER_INDEX ):
=======

                break;

            case ( NORMALIZER_INDEX ):
>>>>>>> 6559ce59
                NormalizerDescription[] normalizerDescriptions = parsers.parseNormalizers( mods );

                for ( NormalizerDescription normalizerDescription : normalizerDescriptions )
                {
                    subentryModifier.delete( nextInterceptor, position, modifyContext, normalizerDescription );
                }

                break;

            case ( SYNTAX_CHECKER_INDEX ):
                SyntaxCheckerDescription[] syntaxCheckerDescriptions = parsers.parseSyntaxCheckers( mods );

                for ( SyntaxCheckerDescription syntaxCheckerDescription : syntaxCheckerDescriptions )
                {
                    subentryModifier.delete( nextInterceptor, position, modifyContext, syntaxCheckerDescription );
                }

                break;

            case ( SYNTAX_INDEX ):
                LdapSyntax[] syntaxes = parsers.parseLdapSyntaxes( mods );

                for ( LdapSyntax syntax : syntaxes )
                {
                    subentryModifier.deleteSchemaObject( nextInterceptor, position, modifyContext, syntax );
                }

                break;

            case ( MATCHING_RULE_INDEX ):
                MatchingRule[] mrs = parsers.parseMatchingRules( mods );

                for ( MatchingRule mr : mrs )
                {
                    subentryModifier.deleteSchemaObject( nextInterceptor, position, modifyContext, mr );
                }

                break;

            case ( ATTRIBUTE_TYPE_INDEX ):
                AttributeType[] ats = parsers.parseAttributeTypes( mods );

                for ( AttributeType at : ats )
                {
                    subentryModifier.deleteSchemaObject( nextInterceptor, position, modifyContext, at );
                }

                break;

            case ( OBJECT_CLASS_INDEX ):
                ObjectClass[] ocs = parsers.parseObjectClasses( mods );

                for ( ObjectClass oc : ocs )
                {
                    subentryModifier.deleteSchemaObject( nextInterceptor, position, modifyContext, oc );
                }

                break;

            case ( MATCHING_RULE_USE_INDEX ):
                MatchingRuleUse[] mrus = parsers.parseMatchingRuleUses( mods );

                for ( MatchingRuleUse mru : mrus )
                {
                    subentryModifier.deleteSchemaObject( nextInterceptor, position, modifyContext, mru );
                }

                break;

            case ( DIT_STRUCTURE_RULE_INDEX ):
                DitStructureRule[] dsrs = parsers.parseDitStructureRules( mods );

                for ( DitStructureRule dsr : dsrs )
                {
                    subentryModifier.deleteSchemaObject( nextInterceptor, position, modifyContext, dsr );
                }

                break;

            case ( DIT_CONTENT_RULE_INDEX ):
                DitContentRule[] dcrs = parsers.parseDitContentRules( mods );

                for ( DitContentRule dcr : dcrs )
                {
                    subentryModifier.deleteSchemaObject( nextInterceptor, position, modifyContext, dcr );
                }

                break;

            case ( NAME_FORM_INDEX ):
                NameForm[] nfs = parsers.parseNameForms( mods );

                for ( NameForm nf : nfs )
                {
                    subentryModifier.deleteSchemaObject( nextInterceptor, position, modifyContext, nf );
                }

                break;

            default:
                throw new IllegalStateException( I18n.err( I18n.ERR_285, index ) );
        }
    }


    /**
     * Handles the modify add operation on the subschemaSubentry for schema entities.
     * 
     * @param opAttrOid the numeric id of the operational attribute modified
     * @param mods the attribute with the modifications
     * @param doCascadeModify determines if a cascading operation should be performed
     * to effect all dependents on the changed entity
     * @throws Exception if there are problems updating the registries and the
     * schema partition
     */
<<<<<<< HEAD
    private void modifyAddOperation( Interceptor nextInterceptor, int position, ModifyOperationContext modifyContext, String opAttrOid,
=======
    private void modifyAddOperation( Interceptor nextInterceptor, int position, ModifyOperationContext modifyContext,
        String opAttrOid,
>>>>>>> 6559ce59
        Attribute mods, boolean doCascadeModify ) throws LdapException
    {
        if ( doCascadeModify )
        {
            LOG.error( CASCADING_ERROR );
        }

        int index = opAttr2handlerIndex.get( opAttrOid );

        switch ( index )
        {
            case ( COMPARATOR_INDEX ):
                LdapComparatorDescription[] comparatorDescriptions = parsers.parseComparators( mods );

                for ( LdapComparatorDescription comparatorDescription : comparatorDescriptions )
                {
                    subentryModifier.add( nextInterceptor, position, modifyContext, comparatorDescription );
                }

                break;

            case ( NORMALIZER_INDEX ):
                NormalizerDescription[] normalizerDescriptions = parsers.parseNormalizers( mods );

                for ( NormalizerDescription normalizerDescription : normalizerDescriptions )
                {
                    subentryModifier.add( nextInterceptor, position, modifyContext, normalizerDescription );
                }

                break;

            case ( SYNTAX_CHECKER_INDEX ):
                SyntaxCheckerDescription[] syntaxCheckerDescriptions = parsers.parseSyntaxCheckers( mods );

                for ( SyntaxCheckerDescription syntaxCheckerDescription : syntaxCheckerDescriptions )
                {
                    subentryModifier.add( nextInterceptor, position, modifyContext, syntaxCheckerDescription );
                }

                break;

            case ( SYNTAX_INDEX ):
                LdapSyntax[] syntaxes = parsers.parseLdapSyntaxes( mods );

                for ( LdapSyntax syntax : syntaxes )
                {
                    subentryModifier.addSchemaObject( nextInterceptor, position, modifyContext, syntax );
                }

                break;

            case ( MATCHING_RULE_INDEX ):
                MatchingRule[] mrs = parsers.parseMatchingRules( mods );

                for ( MatchingRule mr : mrs )
                {
                    subentryModifier.addSchemaObject( nextInterceptor, position, modifyContext, mr );
                }

                break;

            case ( ATTRIBUTE_TYPE_INDEX ):
                AttributeType[] ats = parsers.parseAttributeTypes( mods );

                for ( AttributeType at : ats )
                {
                    subentryModifier.addSchemaObject( nextInterceptor, position, modifyContext, at );
                }

                break;

            case ( OBJECT_CLASS_INDEX ):
                ObjectClass[] ocs = parsers.parseObjectClasses( mods );

                for ( ObjectClass oc : ocs )
                {
                    subentryModifier.addSchemaObject( nextInterceptor, position, modifyContext, oc );
                }

                break;

            case ( MATCHING_RULE_USE_INDEX ):
                MatchingRuleUse[] mrus = parsers.parseMatchingRuleUses( mods );

                for ( MatchingRuleUse mru : mrus )
                {
                    subentryModifier.addSchemaObject( nextInterceptor, position, modifyContext, mru );
                }

                break;

            case ( DIT_STRUCTURE_RULE_INDEX ):
                DitStructureRule[] dsrs = parsers.parseDitStructureRules( mods );

                for ( DitStructureRule dsr : dsrs )
                {
                    subentryModifier.addSchemaObject( nextInterceptor, position, modifyContext, dsr );
                }

                break;

            case ( DIT_CONTENT_RULE_INDEX ):
                DitContentRule[] dcrs = parsers.parseDitContentRules( mods );

                for ( DitContentRule dcr : dcrs )
                {
                    subentryModifier.addSchemaObject( nextInterceptor, position, modifyContext, dcr );
                }

                break;

            case ( NAME_FORM_INDEX ):
                NameForm[] nfs = parsers.parseNameForms( mods );

                for ( NameForm nf : nfs )
                {
                    subentryModifier.addSchemaObject( nextInterceptor, position, modifyContext, nf );
                }

                break;

            default:
                throw new IllegalStateException( I18n.err( I18n.ERR_285, index ) );
        }
    }
}<|MERGE_RESOLUTION|>--- conflicted
+++ resolved
@@ -89,11 +89,7 @@
 
     /** The description parsers */
     private final DescriptionParsers parsers;
-<<<<<<< HEAD
-    
-=======
-
->>>>>>> 6559ce59
+
     /**
      * Maps the OID of a subschemaSubentry operational attribute to the index of
      * the handler in the schemaObjectHandlers array.
@@ -103,11 +99,7 @@
         "Cascading has not yet been implemented: standard operation is in effect.";
 
     private static AttributeType ENTRY_CSN_ATTRIBUTE_TYPE;
-<<<<<<< HEAD
-    
-=======
-
->>>>>>> 6559ce59
+
     static
     {
         VALID_OU_VALUES.add( Strings.toLowerCase( SchemaConstants.NORMALIZERS_AT ) );
@@ -175,11 +167,7 @@
         ENTRY_CSN_ATTRIBUTE_TYPE = schemaManager.getAttributeType( SchemaConstants.ENTRY_CSN_AT );
     }
 
-<<<<<<< HEAD
-    
-=======
-
->>>>>>> 6559ce59
+
     /**
      * Find the next interceptor in an operation's list of interceptors, assuming that
      * we are already processing an operation, and we have stopped in a specific
@@ -194,113 +182,57 @@
     private Interceptor findNextInterceptor( OperationEnum operation, DirectoryService directoryService )
     {
         Interceptor interceptor = null;
-<<<<<<< HEAD
-        
-=======
-
->>>>>>> 6559ce59
+
         List<Interceptor> allInterceptors = directoryService.getInterceptors();
         List<String> operationInterceptors = directoryService.getInterceptors( operation );
         int position = 0;
         String addInterceptor = operationInterceptors.get( position );
-<<<<<<< HEAD
-        
+
         for ( Interceptor inter : allInterceptors )
         {
             String interName = inter.getName();
-            
-=======
-
-        for ( Interceptor inter : allInterceptors )
-        {
-            String interName = inter.getName();
-
->>>>>>> 6559ce59
+
             if ( interName.equals( InterceptorEnum.SCHEMA_INTERCEPTOR.getName() ) )
             {
                 // Found, get out
                 position++;
-<<<<<<< HEAD
-                
-=======
-
->>>>>>> 6559ce59
+
                 if ( position < operationInterceptors.size() )
                 {
                     interceptor = directoryService.getInterceptor( operationInterceptors.get( position ) );
                 }
-<<<<<<< HEAD
-                
+
                 break;
             }
-            
-=======
-
-                break;
-            }
-
->>>>>>> 6559ce59
+
             if ( interName.equals( addInterceptor ) )
             {
                 position++;
                 addInterceptor = operationInterceptors.get( position );
             }
         }
-<<<<<<< HEAD
-        
+
         return interceptor;
     }
-    
-    
-=======
-
-        return interceptor;
-    }
-
-
->>>>>>> 6559ce59
+
+
     /**
      * Find the position in the operation's list knowing the inteceptor name.
      */
     private int findPosition( OperationEnum operation, Interceptor interceptor, DirectoryService directoryService )
     {
         int position = 1;
-<<<<<<< HEAD
-        
+
         List<String> interceptors = directoryService.getInterceptors( operation );
-        
+
         String interceptorName = interceptor.getName();
-        
-=======
-
-        List<String> interceptors = directoryService.getInterceptors( operation );
-
-        String interceptorName = interceptor.getName();
-
->>>>>>> 6559ce59
+
         for ( String name : interceptors )
         {
             if ( name.equals( interceptorName ) )
             {
                 break;
             }
-<<<<<<< HEAD
-            
-            position++;
-        }
-        
-        return position;
-    }
-    
-    
-    /**
-     * Update the SubschemaSubentry with all the modifications
-     */
-    public void modifySchemaSubentry( ModifyOperationContext modifyContext, boolean doCascadeModify ) throws LdapException
-    {
-        DirectoryService directoryService = modifyContext.getSession().getDirectoryService();
-        
-=======
 
             position++;
         }
@@ -317,7 +249,6 @@
     {
         DirectoryService directoryService = modifyContext.getSession().getDirectoryService();
 
->>>>>>> 6559ce59
         // Compute the next interceptor for the Add and Delete operation, starting from
         // the schemaInterceptor. We also need to get the position of this next interceptor
         // in the operation's list.
@@ -334,17 +265,6 @@
 
             switch ( mod.getOperation() )
             {
-<<<<<<< HEAD
-                case ADD_ATTRIBUTE :
-                    modifyAddOperation( nextAdd, positionAdd, modifyContext, opAttrOid, serverAttribute, doCascadeModify );
-                    break;
-                    
-                case REMOVE_ATTRIBUTE :
-                    modifyRemoveOperation( nextDelete, positionDelete, modifyContext, opAttrOid, serverAttribute );
-                    break;
-                    
-                case REPLACE_ATTRIBUTE :
-=======
                 case ADD_ATTRIBUTE:
                     modifyAddOperation( nextAdd, positionAdd, modifyContext, opAttrOid, serverAttribute,
                         doCascadeModify );
@@ -355,7 +275,6 @@
                     break;
 
                 case REPLACE_ATTRIBUTE:
->>>>>>> 6559ce59
                     // a hack to allow entryCSN modification
                     if ( ENTRY_CSN_ATTRIBUTE_TYPE.equals( serverAttribute.getAttributeType() ) )
                     {
@@ -381,12 +300,8 @@
      * @throws Exception if there are problems updating the registries and the
      * schema partition
      */
-<<<<<<< HEAD
-    private void modifyRemoveOperation( Interceptor nextInterceptor, int position, ModifyOperationContext modifyContext, String opAttrOid,
-=======
     private void modifyRemoveOperation( Interceptor nextInterceptor, int position,
         ModifyOperationContext modifyContext, String opAttrOid,
->>>>>>> 6559ce59
         Attribute mods ) throws LdapException
     {
         int index = opAttr2handlerIndex.get( opAttrOid );
@@ -400,17 +315,10 @@
                 {
                     subentryModifier.delete( nextInterceptor, position, modifyContext, comparatorDescription );
                 }
-<<<<<<< HEAD
-                
-                break;
-                
-            case( NORMALIZER_INDEX ):
-=======
 
                 break;
 
             case ( NORMALIZER_INDEX ):
->>>>>>> 6559ce59
                 NormalizerDescription[] normalizerDescriptions = parsers.parseNormalizers( mods );
 
                 for ( NormalizerDescription normalizerDescription : normalizerDescriptions )
@@ -526,12 +434,8 @@
      * @throws Exception if there are problems updating the registries and the
      * schema partition
      */
-<<<<<<< HEAD
-    private void modifyAddOperation( Interceptor nextInterceptor, int position, ModifyOperationContext modifyContext, String opAttrOid,
-=======
     private void modifyAddOperation( Interceptor nextInterceptor, int position, ModifyOperationContext modifyContext,
         String opAttrOid,
->>>>>>> 6559ce59
         Attribute mods, boolean doCascadeModify ) throws LdapException
     {
         if ( doCascadeModify )
