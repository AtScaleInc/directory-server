--- conflicted
+++ resolved
@@ -59,10 +59,7 @@
     protected UserClass()
     {
     }
-<<<<<<< HEAD
-=======
     
->>>>>>> 87f75b38
 
     /**
      * Every directory user (with possible requirements for
@@ -158,15 +155,11 @@
         public String toString()
         {
             StringBuilder buffer = new StringBuilder();
-<<<<<<< HEAD
-
-=======
-            
->>>>>>> 87f75b38
+            
             boolean isFirst = true;
             buffer.append( "{ " );
-
-            for ( javax.naming.Name name : names )
+            
+            for ( javax.naming.Name name:names )
             {
                 if ( isFirst )
                 {
@@ -176,18 +169,14 @@
                 {
                     buffer.append( ", " );
                 }
-
+                
                 buffer.append( '"' );
                 buffer.append( name.toString() );
                 buffer.append( '"' );
             }
-
+            
             buffer.append( " }" );
-<<<<<<< HEAD
-
-=======
-            
->>>>>>> 87f75b38
+            
             return buffer.toString();
         }
     }
@@ -266,8 +255,7 @@
          */
         public Subtree( Collection<SubtreeSpecification> subtreeSpecs )
         {
-            this.subtreeSpecifications = Collections.unmodifiableCollection( new ArrayList<SubtreeSpecification>(
-                subtreeSpecs ) );
+            this.subtreeSpecifications = Collections.unmodifiableCollection( new ArrayList<SubtreeSpecification>( subtreeSpecs ) );
         }
 
 
@@ -300,15 +288,11 @@
         public String toString()
         {
             StringBuilder buffer = new StringBuilder();
-<<<<<<< HEAD
-
-=======
-            
->>>>>>> 87f75b38
+            
             boolean isFirst = true;
             buffer.append( "subtree { " );
-
-            for ( SubtreeSpecification ss : subtreeSpecifications )
+            
+            for ( SubtreeSpecification ss:subtreeSpecifications )
             {
                 if ( isFirst )
                 {
@@ -318,16 +302,12 @@
                 {
                     buffer.append( ", " );
                 }
-
+                
                 ss.printToBuffer( buffer );
             }
-
+            
             buffer.append( " }" );
-<<<<<<< HEAD
-
-=======
-            
->>>>>>> 87f75b38
+            
             return buffer.toString();
         }
     }
