--- conflicted
+++ resolved
@@ -30,16 +30,6 @@
  * @author <a href="mailto:dev@directory.apache.org">Apache Directory Project</a>
  * @version $Revision$
  */
-<<<<<<< HEAD
-public class SimpleNode extends LeafNode
-{
-    /** the value */
-    protected Value<?> value;
-
-    /** Constants for comparisons : > */
-    public static final boolean EVAL_GREATER = true;
-    
-=======
 public abstract class SimpleNode<T> extends LeafNode
 {
     /** the value */
@@ -50,7 +40,6 @@
     public static final boolean EVAL_GREATER = true;
     
     /* TODO - why are these here if not used? */
->>>>>>> 45164ce9
     /** Constants for comparisons : < */
     public static final boolean EVAL_LESSER = false;
 
@@ -60,15 +49,9 @@
      * 
      * @param attribute the attribute name
      * @param value the value to test for
-<<<<<<< HEAD
-     * @param assertionType the node's type
-     */
-    protected SimpleNode( String attribute, Value<?> value, AssertionType assertionType )
-=======
      * @param assertionType the type of assertion represented by this ExprNode
      */
     protected SimpleNode( String attribute, Value<T> value, AssertionType assertionType )
->>>>>>> 45164ce9
     {
         super( attribute, assertionType );
         this.value = value;
@@ -80,11 +63,7 @@
      * 
      * @return the value
      */
-<<<<<<< HEAD
-    public final Value<?> getValue()
-=======
     public final Value<T> getValue()
->>>>>>> 45164ce9
     {
         return value;
     }
@@ -95,19 +74,13 @@
      * 
      * @param value the value for this node
      */
-<<<<<<< HEAD
-    public void setValue( Value<?> value )
-=======
     public void setValue( Value<T> value )
->>>>>>> 45164ce9
     {
         this.value = value;
     }
 
 
     /**
-<<<<<<< HEAD
-=======
      * Pretty prints this expression node along with annotation information.
      *
      * TODO - perhaps this belong in some utility class?
@@ -131,7 +104,6 @@
 
 
     /**
->>>>>>> 45164ce9
      * @see ExprNode#printRefinementToBuffer(StringBuilder)
      * @return The buffer in which the refinement has been appended
      * @throws UnsupportedOperationException if this node isn't a part of a refinement.
@@ -191,11 +163,7 @@
             return false;
         }
 
-<<<<<<< HEAD
-        SimpleNode otherNode = ( SimpleNode ) other;
-=======
         SimpleNode<?> otherNode = ( SimpleNode<?> ) other;
->>>>>>> 45164ce9
 
         if ( value == null )
         {
