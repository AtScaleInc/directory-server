/*
 *  Licensed to the Apache Software Foundation (ASF) under one
 *  or more contributor license agreements.  See the NOTICE file
 *  distributed with this work for additional information
 *  regarding copyright ownership.  The ASF licenses this file
 *  to you under the Apache License, Version 2.0 (the
 *  "License"); you may not use this file except in compliance
 *  with the License.  You may obtain a copy of the License at
 *  
 *    http://www.apache.org/licenses/LICENSE-2.0
 *  
 *  Unless required by applicable law or agreed to in writing,
 *  software distributed under the License is distributed on an
 *  "AS IS" BASIS, WITHOUT WARRANTIES OR CONDITIONS OF ANY
 *  KIND, either express or implied.  See the License for the
 *  specific language governing permissions and limitations
 *  under the License. 
 *  
 */
package org.apache.directory.shared.ldap.name;


import javax.naming.InvalidNameException;

import org.apache.directory.shared.ldap.util.DNUtils;
import org.apache.directory.shared.ldap.util.Position;
import org.apache.directory.shared.ldap.util.StringTools;


/**
 * This class parse the name-component part or the following BNF grammar (as of
 * RFC2253, par. 3, and RFC1779, fig. 1) : <br> - &lt;name-component&gt; ::=
 * &lt;attributeType&gt; &lt;spaces&gt; '=' &lt;spaces&gt;
 * &lt;attributeValue&gt; &lt;attributeTypeAndValues&gt; <br> -
 * &lt;attributeTypeAndValues&gt; ::= &lt;spaces&gt; '+' &lt;spaces&gt;
 * &lt;attributeType&gt; &lt;spaces&gt; '=' &lt;spaces&gt;
 * &lt;attributeValue&gt; &lt;attributeTypeAndValues&gt; | e <br> -
 * &lt;attributeType&gt; ::= [a-zA-Z] &lt;keychars&gt; | &lt;oidPrefix&gt; [0-9]
 * &lt;digits&gt; &lt;oids&gt; | [0-9] &lt;digits&gt; &lt;oids&gt; <br> -
 * &lt;keychars&gt; ::= [a-zA-Z] &lt;keychars&gt; | [0-9] &lt;keychars&gt; | '-'
 * &lt;keychars&gt; | e <br> - &lt;oidPrefix&gt; ::= 'OID.' | 'oid.' | e <br> -
 * &lt;oids&gt; ::= '.' [0-9] &lt;digits&gt; &lt;oids&gt; | e <br> -
 * &lt;attributeValue&gt; ::= &lt;pairs-or-strings&gt; | '#' &lt;hexstring&gt;
 * |'"' &lt;quotechar-or-pairs&gt; '"' <br> - &lt;pairs-or-strings&gt; ::= '\'
 * &lt;pairchar&gt; &lt;pairs-or-strings&gt; | &lt;stringchar&gt;
 * &lt;pairs-or-strings&gt; | e <br> - &lt;quotechar-or-pairs&gt; ::=
 * &lt;quotechar&gt; &lt;quotechar-or-pairs&gt; | '\' &lt;pairchar&gt;
 * &lt;quotechar-or-pairs&gt; | e <br> - &lt;pairchar&gt; ::= ',' | '=' | '+' |
 * '&lt;' | '&gt;' | '#' | ';' | '\' | '"' | [0-9a-fA-F] [0-9a-fA-F] <br> -
 * &lt;hexstring&gt; ::= [0-9a-fA-F] [0-9a-fA-F] &lt;hexpairs&gt; <br> -
 * &lt;hexpairs&gt; ::= [0-9a-fA-F] [0-9a-fA-F] &lt;hexpairs&gt; | e <br> -
 * &lt;digits&gt; ::= [0-9] &lt;digits&gt; | e <br> - &lt;stringchar&gt; ::=
 * [0x00-0xFF] - [,=+&lt;&gt;#;\"\n\r] <br> - &lt;quotechar&gt; ::= [0x00-0xFF] -
 * [\"] <br> - &lt;separator&gt; ::= ',' | ';' <br> - &lt;spaces&gt; ::= ' '
 * &lt;spaces&gt; | e <br>
 * <br>
 * A RDN is a part of a DN. It can be composed of many types, as in the RDN
 * following RDN :<br>
 * ou=value + cn=other value<br>
 * <br>
 * In this case, we have to store an 'ou' and a 'cn' in the RDN.<br>
 * <br>
 * The types are case insensitive. <br>
 * Spaces before and after types and values are not stored.<br>
 * Spaces before and after '+' are not stored.<br>
 * <br>
 * Thus, we can consider that the following RDNs are equals :<br>
 * <br>
 * 'ou=test 1'<br> ' ou=test 1'<br>
 * 'ou =test 1'<br>
 * 'ou= test 1'<br>
 * 'ou=test 1 '<br> ' ou = test 1 '<br>
 * <br>
 * So are the following :<br>
 * <br>
 * 'ou=test 1+cn=test 2'<br>
 * 'ou = test 1 + cn = test 2'<br> ' ou =test 1+ cn =test 2 ' <br>
 * 'cn = test 2 +ou = test 1'<br>
 * <br>
 * but the following are not equal :<br>
 * 'ou=test 1' <br>
 * 'ou=test 1'<br>
 * because we have more than one spaces inside the value.<br>
 * <br>
 *
 * @author <a href="mailto:dev@directory.apache.org">Apache Directory Project</a>
 * @version $Rev$, $Date$
 */
public class RdnParser
{
    /**
     * Parse this rule : <br>
     * <p>
     * &lt;oidValue&gt; ::= [0-9] &lt;digits&gt; &lt;oids&gt;
     * </p>
     *
     * @param bytes The bytes array to parse
     * @param pos The current position in the byte buffer
     * @return The new position in the vyte array, or PARSING_ERROR if the rule
     *         does not apply to the byte array
     */
    private static String parseOidValue( byte[] bytes, Position pos )
    {
        pos.start += pos.length;
        pos.end = pos.start;

        // <attributType> ::= [0-9] <digits> <oids>
        if ( !StringTools.isDigit( bytes, pos.start ) )
        {
            // Nope... An error
            return null;
        }
        else
        {
            // Let's process an oid
            pos.end++;

            while ( StringTools.isDigit( bytes, pos.end ) )
            {
                pos.end++;
            }

            // <oids> ::= '.' [0-9] <digits> <oids> | e
            if ( !StringTools.isCharASCII( bytes, pos.end, '.' ) )
            {
                return null;
            }
            else
            {
                do
                {
                    pos.end++;

                    if ( !StringTools.isDigit( bytes, pos.end ) )
                    {
                        return null;
                    }
                    else
                    {
                        pos.end++;

                        while ( StringTools.isDigit( bytes, pos.end ) )
                        {
                            pos.end++;
                        }
                    }

                }
                while ( StringTools.isCharASCII( bytes, pos.end, '.' ) );

                return StringTools.utf8ToString( bytes, pos.start - pos.length, pos.end - pos.start + pos.length );
            }
        }
    }

    
    /**
     * Validate this rule : <br>
     * <p>
     * &lt;oidValue&gt; ::= [0-9] &lt;digits&gt; &lt;oids&gt;
     * </p>
     *
     * @param bytes The byte array to parse
     * @param pos The current position in the byte buffer
     * @return <code>true</code> if this is a valid OID
     */
    private static boolean isValidOidValue( byte[] bytes, Position pos )
    {
        pos.start += pos.length;
        pos.end = pos.start;

        // <attributType> ::= [0-9] <digits> <oids>
        if ( !StringTools.isDigit( bytes, pos.start ) )
        {
            // Nope... An error
            return false;
        }
        else
        {
            // Let's process an oid
            pos.end++;

            while ( StringTools.isDigit( bytes, pos.end ) )
            {
                pos.end++;
            }

            // <oids> ::= '.' [0-9] <digits> <oids> | e
            if ( !StringTools.isCharASCII( bytes, pos.end, '.' ) )
            {
                return false;
            }
            else
            {
                do
                {
                    pos.end++;

                    if ( !StringTools.isDigit( bytes, pos.end ) )
                    {
                        return false;
                    }
                    else
                    {
                        pos.end++;

                        while ( StringTools.isDigit( bytes, pos.end ) )
                        {
                            pos.end++;
                        }
                    }

                }
                while ( StringTools.isCharASCII( bytes, pos.end, '.' ) );

                return true;
            }
        }
    }


    /**
     * Parse this rule : <br>
     * <p>
     * &lt;oidPrefix&gt; ::= 'OID.' | 'oid.' | e
     * </p>
     *
     * @param bytes The buffer to parse
     * @param pos The current position in the byte array
     * @return The new position in the byte array, or PARSING_ERROR if the rule
     *         does not apply to the byte array
     */
    private static int parseOidPrefix( byte[] bytes, Position pos )
    {
        if ( StringTools.isICharASCII( bytes, pos.start, 'O' ) &&
             StringTools.isICharASCII( bytes, pos.start + 1, 'I' ) && 
             StringTools.isICharASCII( bytes, pos.start + 2, 'D' ) &&
             StringTools.isICharASCII( bytes, pos.start + 3, '.' ) )
        {
            pos.end += DNUtils.OID_LOWER.length();
            return DNUtils.PARSING_OK;
        }
        else
        {
            return DNUtils.PARSING_ERROR;
        }
    }


    /**
     * Parse this rule : <br>
     * <p>
     * &lt;attributType&gt; ::= [a-zA-Z] &lt;keychars&gt; | &lt;oidPrefix&gt;
     * [0-9] &lt;digits&gt; &lt;oids&gt; | [0-9] &lt;digits&gt; &lt;oids&gt;
     * </p>
     * The string *MUST* be an ASCII string, not an unicode string.
     *
     * @param bytes The byte array to parse
     * @param pos The current position in the byte array
     * @return The new position in the byte array, or PARSING_ERROR if the rule
     *         does not apply to the byte array
     */
    private static String parseAttributeType( byte[] bytes, Position pos )
    {
        // <attributType> ::= [a-zA-Z] <keychars> | <oidPrefix> [0-9] <digits>
        // <oids> | [0-9] <digits> <oids>
        if ( StringTools.isAlphaASCII( bytes, pos.start ) )
        {
            // <attributType> ::= [a-zA-Z] <keychars> | <oidPrefix> [0-9]
            // <digits> <oids>

            // We have got an Alpha char, it may be the begining of an OID ?
            if ( parseOidPrefix( bytes, pos ) != DNUtils.PARSING_ERROR )
            {
                pos.length = 4;

                return parseOidValue( bytes, pos );
            }
            else
            {
                // It's not an oid, it's a String (ASCII)
                // <attributType> ::= [a-zA-Z] <keychars>
                // <keychars> ::= [a-zA-Z] <keychar> | [0-9] <keychar> | '-'
                // <keychar> | e
                pos.end++;

                while ( StringTools.isAlphaDigitMinus( bytes, pos.end ) )
                {
                    pos.end++;
                }

                return StringTools.utf8ToString( bytes, pos.start, pos.end - pos.start );
            }
        }
        else
        {
            // An oid
            // <attributType> ::= [0-9] <digits> <oids>
            return parseOidValue( bytes, pos );
        }
    }


    /**
     * Parse this rule : <br>
     * <p>
     * &lt;attributType&gt; ::= [a-zA-Z] &lt;keychars&gt; | &lt;oidPrefix&gt;
     * [0-9] &lt;digits&gt; &lt;oids&gt; | [0-9] &lt;digits&gt; &lt;oids&gt;
     * </p>
     * The string *MUST* be an ASCII string, not an unicode string.
     *
     * @param bytes The byte array to parse
     * @param pos The current position in the byte array
     * @return The new position in the byte array, or PARSING_ERROR if the rule
     *         does not apply to the byte array
     */
    private static boolean isValidAttributeType( byte[] bytes, Position pos )
    {
        // <attributType> ::= [a-zA-Z] <keychars> | <oidPrefix> [0-9] <digits>
        // <oids> | [0-9] <digits> <oids>
        if ( StringTools.isAlphaASCII( bytes, pos.start ) )
        {
            // <attributType> ::= [a-zA-Z] <keychars> | <oidPrefix> [0-9]
            // <digits> <oids>

            // We have got an Alpha char, it may be the begining of an OID ?
            if ( parseOidPrefix( bytes, pos ) != DNUtils.PARSING_ERROR )
            {
                pos.length = 4;

                return isValidOidValue( bytes, pos );
            }
            else
            {
                // It's not an oid, it's a String (ASCII)
                // <attributType> ::= [a-zA-Z] <keychars>
                // <keychars> ::= [a-zA-Z] <keychar> | [0-9] <keychar> | '-'
                // <keychar> | e
                pos.end++;

                while ( StringTools.isAlphaDigitMinus( bytes, pos.end ) )
                {
                    pos.end++;
                }

                return true;
            }
        }
        else
        {
            // An oid
            // <attributType> ::= [0-9] <digits> <oids>
            return isValidOidValue( bytes, pos );
        }
    }


    /**
     * Parse this rule : <br>
     * <p>
     * &lt;attributeValue&gt; ::= &lt;pairs-or-strings&gt; | '#'
     *     &lt;hexstring&gt; |'"' &lt;quotechar-or-pairs&gt; '"' <br>
     * &lt;pairs-or-strings&gt; ::= '\' &lt;pairchar&gt;
     * &lt;pairs-or-strings&gt; | &lt;stringchar&gt; &lt;pairs-or-strings&gt; | |
     * e <br>
     * &lt;quotechar-or-pairs&gt; ::= &lt;quotechar&gt;
     * &lt;quotechar-or-pairs&gt; | '\' &lt;pairchar&gt;
     * &lt;quotechar-or-pairs&gt; | e <br>
     * </p>
     *
     * @param bytes The byte array to parse
     * @param pos The current position in the byte array
     * @return The new position in the byte array, or PARSING_ERROR if the rule
     *         does not apply to the byte array
     */
    private static Object parseAttributeValue( byte[] bytes, Position pos )
    {
        if ( pos.start == bytes.length )
        {
            // This is an empty value
            return "";
        }
        
        //StringBuffer sb = new StringBuffer();
        byte c = bytes[pos.start];
        byte[] buffer = new byte[bytes.length];
        int currPos = 0;

        if ( c == '#' )
        {
            pos.start++;
            int nbHex = 0;
            int currentPos = pos.start;

            // First, we will count the number of hexPairs
            while ( DNUtils.parseHexPair( bytes, currentPos ) >= 0 )
            {
                nbHex++;
                currentPos += DNUtils.TWO_CHARS;
            }

            byte[] hexValue = new byte[nbHex];

            // Now, convert the value
            // <attributeValue> ::= '#' <hexstring>
            if ( DNUtils.parseHexString( bytes, hexValue, pos ) == DNUtils.PARSING_ERROR )
            {
                return null;
            }

            pos.start--;
            StringTools.trimRight( bytes, pos );
            pos.length = pos.end - pos.start;

            return hexValue;
        }
        else if ( c == '"' )
        {
            pos.start++;
            pos.end = pos.start;
            int nbBytes = 0;
            int length = 0;

            // <attributeValue> ::= '"' <quotechar-or-pair> '"'
            // <quotechar-or-pairs> ::= <quotechar> <quotechar-or-pairs> | '\'
            //                                                  <pairchar> <quotechar-or-pairs> | e
            while ( true )
            {
                if ( StringTools.isCharASCII( bytes, pos.end, '\\' ) )
                {
                    pos.end++;
                    int nbChars = 0;

                    if ( ( nbChars = DNUtils.countPairChar( bytes, pos.end ) ) == DNUtils.PARSING_ERROR )
                    {
                        return null;
                    }
                    else
                    {
                        if ( nbChars == 1 )
                        {
                            buffer[currPos++] = bytes[pos.end];
                        }
                        else
                        {
                            byte b = StringTools.getHexValue( bytes[pos.end], bytes[pos.end + 1] );

                            buffer[currPos++] = b;
                        }
                        
                        pos.end += nbChars;
                        length += nbChars;
                    }
                }
                else if ( ( nbBytes = DNUtils.isQuoteChar( bytes, pos.end ) ) != DNUtils.PARSING_ERROR )
                {
                    for ( int i = 0; i < nbBytes; i++ )
                    {
                        buffer[currPos++] = bytes[pos.end + i];
                    }
                    
                    pos.end += nbBytes;
                    length += nbBytes;
                }
                else
                {
                    //pos.length = pos.end - pos.start;
                    break;
                }
            }

            if ( StringTools.isCharASCII( bytes, pos.end, '"' ) )
            {
                pos.end++;
                pos.length = length + 2;
                return StringTools.utf8ToString( buffer, length );
<<<<<<< HEAD
                //return StringTools.utf8ToString( bytes, pos.start, pos.length );
=======
>>>>>>> 45164ce9
            }
            else
            {
                return null;
            }
        }
        else
        {
            int escapedSpace = -1;

            while ( true )
            {
                if ( StringTools.isCharASCII( bytes, pos.end, '\\' ) )
                {
                    // '\' <pairchar> <pairs-or-strings>
                    pos.end++;

                    int nbChars = 0;
                    
                    if ( ( nbChars = DNUtils.countPairChar( bytes, pos.end ) ) == DNUtils.PARSING_ERROR )
                    {
                        return null;
                    }
                    else
                    {
                        if ( nbChars == 1 )
                        {
                            buffer[currPos++] = bytes[pos.end];
                        }
                        else
                        {
                            byte b = StringTools.getHexValue( bytes[pos.end], bytes[pos.end + 1] );

                            buffer[currPos++] = b;
                        }

                        if ( bytes[pos.end] == ' ' )
                        {
                            escapedSpace = currPos;
                        }
                        else
                        {
                            escapedSpace = -1;
                        }

                        pos.end += nbChars;
                    }
                }
                else
                {
                    int nbChars = 0;

                    // <stringchar> <pairs-or-strings>
                    if ( ( nbChars = DNUtils.isStringChar( bytes, pos.end ) ) != DNUtils.PARSING_ERROR )
                    {
                        // If the char is not a space, we have to switch off the escapedSpace flag
                        if ( ( escapedSpace != -1 ) && ! StringTools.isCharASCII( bytes, pos.end, ' ' ) )
                        {
                            escapedSpace = -1;
                        }
                        
                        // A special case : if we have some spaces before the
                        // '+' character,
                        // we MUST skip them.
                        if ( StringTools.isCharASCII( bytes, pos.end, '+' ) )
                        {
                            //StringTools.trimLeft( string, pos );

                            if ( ( DNUtils.isStringChar( bytes, pos.end ) == DNUtils.PARSING_ERROR )
                                && ( !StringTools.isCharASCII( bytes, pos.end, '\\' ) ) )
                            {
                                // Ok, we are done with the stringchar.
                                String result = StringTools.trimRight( 
                                    StringTools.utf8ToString( bytes, pos.start, pos.start + pos.length ) );
                                
                                return result;
                            }
                            else
                            {
                                for ( int i = 0; i < nbChars; i++ )
                                {
                                    buffer[currPos++] = bytes[pos.end];
                                    pos.end ++;
                                }
                            }
                        }
                        else
                        {
                            for ( int i = 0; i < nbChars; i++ )
                            {
                                buffer[currPos++] = bytes[pos.end];
                                pos.end ++;
                            }
                        }
                    }
                    else
                    {
                        pos.length = pos.end - pos.start;
                        
                        if ( escapedSpace == -1 )
                        {
                            String result = StringTools.trimRight( StringTools.utf8ToString( buffer, currPos ) );
                            return result;
                        }
                        
                        String result = StringTools.utf8ToString( buffer, escapedSpace );

                        return result;
                    }
                }
            }
        }
    }


    /**
     * Validate this rule : <br>
     * <p>
     * &lt;attributeValue&gt; ::= &lt;pairs-or-strings&gt; | '#'
     *     &lt;hexstring&gt; |'"' &lt;quotechar-or-pairs&gt; '"' <br>
     * &lt;pairs-or-strings&gt; ::= '\' &lt;pairchar&gt;
     * &lt;pairs-or-strings&gt; | &lt;stringchar&gt; &lt;pairs-or-strings&gt; | |
     * e <br>
     * &lt;quotechar-or-pairs&gt; ::= &lt;quotechar&gt;
     * &lt;quotechar-or-pairs&gt; | '\' &lt;pairchar&gt;
     * &lt;quotechar-or-pairs&gt; | e <br>
     * </p>
     *
     * @param bytes The byte array to parse
     * @param pos The current position in the byte array
     * @return <code>true</code> if the rule is valid
     */
    private static boolean isValidAttributeValue( byte[] bytes, Position pos )
    {
        if( bytes.length <= pos.start )
        {
            // no attribute value
            return true;
        }

        byte c = bytes[pos.start];

        if ( c == '#' )
        {
            pos.start++;
            int nbHex = 0;
            int currentPos = pos.start;

            // First, we will count the number of hexPairs
            while ( DNUtils.parseHexPair( bytes, currentPos ) >= 0 )
            {
                nbHex++;
                currentPos += DNUtils.TWO_CHARS;
            }

            byte[] hexValue = new byte[nbHex];

            // Now, convert the value
            // <attributeValue> ::= '#' <hexstring>
            if ( DNUtils.parseHexString( bytes, hexValue, pos ) == DNUtils.PARSING_ERROR )
            {
                return false;
            }

            pos.start--;
            StringTools.trimRight( bytes, pos );
            pos.length = pos.end - pos.start;

            return true;
        }
        else if ( c == '"' )
        {
            pos.start++;
            pos.length = 0;
            pos.end = pos.start;
            int nbBytes = 0;

            // <attributeValue> ::= '"' <quotechar-or-pair> '"'
            // <quotechar-or-pairs> ::= <quotechar> <quotechar-or-pairs> | '\'
            //                                                  <pairchar> <quotechar-or-pairs> | e
            while ( true )
            {
                if ( StringTools.isCharASCII( bytes, pos.end, '\\' ) )
                {
                    pos.end++;
                    int nbChars = 0;

                    if ( ( nbChars = DNUtils.countPairChar( bytes, pos.end ) ) != DNUtils.PARSING_ERROR )
                    {
                        pos.end += nbChars;
                    }
                    else
                    {
                        return false;
                    }
                }
                else if ( ( nbBytes = DNUtils.isQuoteChar( bytes, pos.end ) ) != DNUtils.PARSING_ERROR )
                {
                    pos.end += nbBytes;
                }
                else
                {
                    pos.length = pos.end - pos.start;
                    break;
                }
            }

            if ( StringTools.isCharASCII( bytes, pos.end, '"' ) )
            {
                pos.end++;
                return true;
            }
            else
            {
                return false;
            }
        }
        else
        {
            while ( true )
            {
                if ( StringTools.isCharASCII( bytes, pos.end, '\\' ) )
                {
                    // '\' <pairchar> <pairs-or-strings>
                    pos.end++;

                    int nbChars = 0;
                    
                    if ( ( nbChars = DNUtils.countPairChar( bytes, pos.end ) ) == DNUtils.PARSING_ERROR )
                    {
                        return false;
                    }
                    else
                    {
                        pos.end += nbChars;
                    }
                }
                else
                {
                    int nbChars = 0;

                    // <stringchar> <pairs-or-strings>
                    if ( ( nbChars = DNUtils.isStringChar( bytes, pos.end ) ) != DNUtils.PARSING_ERROR )
                    {
                        // A special case : if we have some spaces before the
                        // '+' character,
                        // we MUST skip them.
                        if ( StringTools.isCharASCII( bytes, pos.end, '+' ) )
                        {
                            //StringTools.trimLeft( string, pos );

                            if ( ( DNUtils.isStringChar( bytes, pos.end ) == DNUtils.PARSING_ERROR )
                                && ( !StringTools.isCharASCII( bytes, pos.end, '\\' ) ) )
                            {
                                // Ok, we are done with the stringchar.
                                return true;
                            }
                            else
                            {
                                pos.end++;
                            }
                        }
                        else
                        {
                            pos.end += nbChars;
                        }
                    }
                    else
                    {
                        return true;
                    }
                }
            }
        }
    }


    /**
     * Parse this rule : <br>
     * <p>
     * &lt;nameComponents&gt; ::= &lt;spaces&gt; '+' &lt;spaces&gt;
     * &lt;attributeType&gt; &lt;spaces&gt; '=' &lt;spaces&gt;
     * &lt;attributeValue&gt; &lt;nameComponents&gt; | e
     * </p>
     *
     * @param bytes The byte buffer to parse
     * @param pos The current position in the byte buffer
     * @param rdn The rdn to generate
     * @return The new position in the byte buffer, or PARSING_ERROR if the rule
     *         does not apply to the byte buffer
     * @throws InvalidNameException If the NameComponent is invalid
     */
    private static int parseNameComponents( byte[] bytes, Position pos, Rdn rdn ) throws InvalidNameException
    {
        if ( rdn == null )
        {
            throw new InvalidNameException( "The RDN should not be null" );
        }
        
        int newStart = 0;
        String type = null;
        Object value = null;

        while ( true )
        {
            StringTools.trimLeft( bytes, pos );

            if ( StringTools.isCharASCII( bytes, pos.end, '+' ) )
            {
                pos.start++;
            }
            else
            {
                // <attributeTypeAndValues> ::= e
                rdn.normalize();
                return DNUtils.PARSING_OK;
            }

            StringTools.trimLeft( bytes, pos );

            if ( ( type = parseAttributeType( bytes, pos ) ) == null )
            {
                return DNUtils.PARSING_ERROR;
            }

            pos.start = pos.end;

            StringTools.trimLeft( bytes, pos );

            if ( StringTools.isCharASCII( bytes, pos.end, '=' ) )
            {
                pos.start++;
            }
            else
            {
                return DNUtils.PARSING_ERROR;
            }

            StringTools.trimLeft( bytes, pos );

            value = parseAttributeValue( bytes, pos );

            newStart = pos.end;

            if ( value != null )
            {
                if ( rdn != null )
                {
                    rdn.addAttributeTypeAndValue( type, type, value, value );
                }
            }

            pos.start = newStart;
            pos.end = newStart;
        }
    }


    /**
     * Validate this rule : <br>
     * <p>
     * &lt;nameComponents&gt; ::= &lt;spaces&gt; '+' &lt;spaces&gt;
     * &lt;attributeType&gt; &lt;spaces&gt; '=' &lt;spaces&gt;
     * &lt;attributeValue&gt; &lt;nameComponents&gt; | e
     * </p>
     *
     * @param bytes The byte buffer to parse
     * @param pos The current position in the byte buffer
     * @param isFirstRdn A flag set if the RDN is the first one
     * @return <code>true</code> if the rule is valid
     */
    private static boolean isValidNameComponents( byte[] bytes, Position pos, boolean isFirstRdn )
    {
        int newStart = 0;

        while ( true )
        {
            StringTools.trimLeft( bytes, pos );

            if ( StringTools.isCharASCII( bytes, pos.end, '+' ) )
            {
                pos.start++;
            }
            else
            {
                // <attributeTypeAndValues> ::= e
                return true;
            }

            StringTools.trimLeft( bytes, pos );

            if ( !isValidAttributeType( bytes, pos ) )
            {
                return false;
            }

            pos.start = pos.end;

            StringTools.trimLeft( bytes, pos );

            if ( StringTools.isCharASCII( bytes, pos.end, '=' ) )
            {
                pos.start++;
            }
            else
            {
                return false;
            }

            StringTools.trimLeft( bytes, pos );

            if ( !isValidAttributeValue( bytes, pos ) )
            {
                return false;
            }

            newStart = pos.end;
            pos.start = newStart;
            pos.end = newStart;
        }
    }


    /**
     * Parse a NameComponent : <br>
     * <p>
     * &lt;name-component&gt; ::= &lt;attributeType&gt; &lt;spaces&gt; '='
     * &lt;spaces&gt; &lt;attributeValue&gt; &lt;nameComponents&gt;
     * </p>
     *
     * @param dn The String to parse
     * @param pos The current position in the buffer
     * @param rdn The constructed RDN
     * @return The new position in the char array, or PARSING_ERROR if the rule
     *         does not apply to the char array
     * @throws InvalidNameException If the NameComponent is invalid
     */
    public static int parse( String dn, Position pos, Rdn rdn ) throws InvalidNameException
    {
        return parse( StringTools.getBytesUtf8( dn ), pos, rdn );
    }


    /**
     * Parse a NameComponent : <br>
     * <p>
     * &lt;name-component&gt; ::= &lt;attributeType&gt; &lt;spaces&gt; '='
     * &lt;spaces&gt; &lt;attributeValue&gt; &lt;nameComponents&gt;
     * </p>
     *
     * @param dn The byte array to parse
     * @param pos The current position in the buffer
     * @param rdn The constructed RDN
     * @return The new position in the byte array, or PARSING_ERROR if the rule
     *         does not apply to the byte array
     * @throws InvalidNameException If the NameComponent is invalid
     */
    public static int parse( byte[] dn, Position pos, Rdn rdn ) throws InvalidNameException
    {
        if ( rdn == null )
        {
            throw new InvalidNameException( "Cannot feed a null RDN structure" );
        }
        
        String type = null;
        Object value = null;
        int start = pos.start;

        StringTools.trimLeft( dn, pos );

        pos.end = pos.start;
        pos.length = 0;
        
        if ( ( type = parseAttributeType( dn, pos ) ) == null )
        {
            return DNUtils.PARSING_ERROR;
        }

        pos.start = pos.end;

        StringTools.trimLeft( dn, pos );

        if ( !StringTools.isCharASCII( dn, pos.start, '=' ) )
        {
            return DNUtils.PARSING_ERROR;
        }
        else
        {
            pos.start++;
        }

        StringTools.trimLeft( dn, pos );

        pos.end = pos.start;
        
        int start2 = pos.start;

        if ( ( value = parseAttributeValue( dn, pos ) ) == null )
        {
            return DNUtils.PARSING_ERROR;
        }

        String upValue = StringTools.utf8ToString( dn, start2, pos.length );
        rdn.addAttributeTypeAndValue( type, type, upValue, value );
<<<<<<< HEAD

=======
        
>>>>>>> 45164ce9
        rdn.normalize();

        pos.start = pos.end;
        pos.length = 0;

        if ( parseNameComponents( dn, pos, rdn ) == DNUtils.PARSING_ERROR )
        {
            return DNUtils.PARSING_ERROR;
        }
        
        rdn.setUpName( StringTools.utf8ToString( dn, start, pos.end - start ) );
        pos.start = pos.end;
        return DNUtils.PARSING_OK;
    }


    /**
     * Validate a NameComponent : <br>
     * <p>
     * &lt;name-component&gt; ::= &lt;attributeType&gt; &lt;spaces&gt; '='
     * &lt;spaces&gt; &lt;attributeValue&gt; &lt;nameComponents&gt;
     * </p>
     *
     * @param dn The byte array to parse
     * @param pos The current position in the buffer
     * @param isFirstRdn a flag set if the RDN is the first for the current DN
     * @return <code>true</code> if the RDN is valid
     */
    public static boolean isValid( byte[] dn, Position pos, boolean isFirstRdn )
    {
        StringTools.trimLeft( dn, pos );

        pos.end = pos.start;
        pos.length = 0;
        
        if ( !isValidAttributeType( dn, pos ) )
        {
            return false;
        }

        pos.start = pos.end;

        StringTools.trimLeft( dn, pos );

        if ( !StringTools.isCharASCII( dn, pos.start, '=' ) )
        {
            return false;
        }
        else
        {
            pos.start++;
        }

        StringTools.trimLeft( dn, pos );

        pos.end = pos.start;

        if ( !isValidAttributeValue( dn, pos ) )
        {
            return false;
        }

        pos.start = pos.end;
        pos.length = 0;

        if ( !isValidNameComponents( dn, pos, isFirstRdn )  )
        {
            return false;
        }
        
        pos.start = pos.end;
        return true;
    }


    /**
     * Parse a NameComponent : <br>
     * <p>
     * &lt;name-component&gt; ::= &lt;attributeType&gt; &lt;spaces&gt; '='
     * &lt;spaces&gt; &lt;attributeValue&gt; &lt;nameComponents&gt;
     * </p>
     *
     * @param dn The String to parse
     * @param rdn The RDN to fill. Beware that if the RDN is not empty, the new
     *            AttributeTypeAndValue will be added.
     * @throws InvalidNameException If the NameComponent is invalid
     */
    public static void parse( String dn, Rdn rdn ) throws InvalidNameException
    {
        parse( StringTools.getBytesUtf8( dn ), new Position(), rdn );
    }

    /**
     * Validtae a NameComponent : <br>
     * <p>
     * &lt;name-component&gt; ::= &lt;attributeType&gt; &lt;spaces&gt; '='
     * &lt;spaces&gt; &lt;attributeValue&gt; &lt;nameComponents&gt;
     * </p>
     *
     * @param dn The string to parse
     * @return <code>true</code> if the RDN is valid
     */
    public static boolean isValid( String dn )
    {
        return isValid( StringTools.getBytesUtf8( dn ), new Position(), false );
    }
}<|MERGE_RESOLUTION|>--- conflicted
+++ resolved
@@ -417,6 +417,7 @@
         else if ( c == '"' )
         {
             pos.start++;
+            pos.length = 0;
             pos.end = pos.start;
             int nbBytes = 0;
             int length = 0;
@@ -474,10 +475,6 @@
                 pos.end++;
                 pos.length = length + 2;
                 return StringTools.utf8ToString( buffer, length );
-<<<<<<< HEAD
-                //return StringTools.utf8ToString( bytes, pos.start, pos.length );
-=======
->>>>>>> 45164ce9
             }
             else
             {
@@ -982,11 +979,7 @@
 
         String upValue = StringTools.utf8ToString( dn, start2, pos.length );
         rdn.addAttributeTypeAndValue( type, type, upValue, value );
-<<<<<<< HEAD
-
-=======
         
->>>>>>> 45164ce9
         rdn.normalize();
 
         pos.start = pos.end;
