/*
 *  Licensed to the Apache Software Foundation (ASF) under one
 *  or more contributor license agreements.  See the NOTICE file
 *  distributed with this work for additional information
 *  regarding copyright ownership.  The ASF licenses this file
 *  to you under the Apache License, Version 2.0 (the
 *  "License"); you may not use this file except in compliance
 *  with the License.  You may obtain a copy of the License at
 *  
 *    http://www.apache.org/licenses/LICENSE-2.0
 *  
 *  Unless required by applicable law or agreed to in writing,
 *  software distributed under the License is distributed on an
 *  "AS IS" BASIS, WITHOUT WARRANTIES OR CONDITIONS OF ANY
 *  KIND, either express or implied.  See the License for the
 *  specific language governing permissions and limitations
 *  under the License. 
 *  
 */
package org.apache.directory.shared.ldap.name;


import static org.junit.Assert.assertEquals;
import static org.junit.Assert.assertFalse;
import static org.junit.Assert.assertNotNull;
import static org.junit.Assert.assertTrue;
import static org.junit.Assert.fail;

import java.io.ByteArrayInputStream;
import java.io.ByteArrayOutputStream;
import java.io.IOException;
import java.io.ObjectInputStream;
import java.io.ObjectOutputStream;
import java.util.Iterator;

import javax.naming.InvalidNameException;
import javax.naming.NamingException;
import javax.naming.directory.Attribute;
import javax.naming.directory.Attributes;

import org.apache.directory.shared.ldap.util.StringTools;
import org.junit.Test;


/**
 * Test the class Rdn
 *
 * @author <a href="mailto:dev@directory.apache.org">Apache Directory Project</a>
 * @version $Rev$, $Date$, 
 */
public class RdnTest
{
    // ~ Methods
    // ------------------------------------------------------------------------------------
    /**
     * Test a null RDN
     */
    @Test
    public void testRdnNull()
    {
        assertEquals( "", new Rdn().toString() );
    }


    /**
     * test an empty RDN
     * 
     * @throws InvalidNameException
     */
    @Test
    public void testRdnEmpty() throws InvalidNameException
    {
        assertEquals( "", new Rdn( "" ).toString() );
    }


    /**
     * test a simple RDN : a = b
     * 
     * @throws InvalidNameException
     */
    @Test
    public void testRdnSimple() throws InvalidNameException
    {
        assertEquals( "a=b", new Rdn( "a = b" ).toString() );
    }


    /**
     * test a composite RDN : a = b, d = e
     * 
     * @throws InvalidNameException
     */
    @Test
    public void testRdnComposite() throws InvalidNameException
    {
        assertEquals( "a=b+c=d", new Rdn( "a = b + c = d" ).toString() );
    }


    /**
     * test a composite RDN with or without spaces: a=b, a =b, a= b, a = b, a =
     * b
     * 
     * @throws InvalidNameException
     */
    @Test
    public void testRdnCompositeWithSpace() throws InvalidNameException
    {
        assertEquals( "a=b", new Rdn( "a=b" ).toString() );
        assertEquals( "a=b", new Rdn( " a=b" ).toString() );
        assertEquals( "a=b", new Rdn( "a =b" ).toString() );
        assertEquals( "a=b", new Rdn( "a= b" ).toString() );
        assertEquals( "a=b", new Rdn( "a=b " ).toString() );
        assertEquals( "a=b", new Rdn( " a =b" ).toString() );
        assertEquals( "a=b", new Rdn( " a= b" ).toString() );
        assertEquals( "a=b", new Rdn( " a=b " ).toString() );
        assertEquals( "a=b", new Rdn( "a = b" ).toString() );
        assertEquals( "a=b", new Rdn( "a =b " ).toString() );
        assertEquals( "a=b", new Rdn( "a= b " ).toString() );
        assertEquals( "a=b", new Rdn( " a = b" ).toString() );
        assertEquals( "a=b", new Rdn( " a =b " ).toString() );
        assertEquals( "a=b", new Rdn( " a= b " ).toString() );
        assertEquals( "a=b", new Rdn( "a = b " ).toString() );
        assertEquals( "a=b", new Rdn( " a = b " ).toString() );
    }


    /**
     * test a simple RDN with differents separators : a = b + c = d
     * 
     * @throws InvalidNameException
     */
    @Test
    public void testRdnSimpleMultivaluedAttribute() throws InvalidNameException
    {
        String result = new Rdn( "a = b + c = d" ).toString();
        assertEquals( "a=b+c=d", result );
    }


    /**
     * test a composite RDN with differents separators : a=b+c=d, e=f + g=h +
     * i=j
     * 
     * @throws InvalidNameException
     */
    @Test
    public void testRdnCompositeMultivaluedAttribute() throws InvalidNameException
    {
        Rdn rdn = new Rdn( "a =b+c=d + e=f + g  =h + i =j " );

        // NameComponent are not ordered
        assertEquals( "b", rdn.getValue( "a" ) );
        assertEquals( "d", rdn.getValue( "c" ) );
        assertEquals( "f", rdn.getValue( "  E  " ) );
        assertEquals( "h", rdn.getValue( "g" ) );
        assertEquals( "j", rdn.getValue( "i" ) );
    }


    /**
     * test a simple RDN with an oid prefix (uppercase) : OID.12.34.56 = azerty
     * 
     * @throws InvalidNameException
     */
    @Test
    public void testRdnOidUpper() throws InvalidNameException
    {
        assertEquals( "oid.12.34.56=azerty", new Rdn( "OID.12.34.56 =  azerty" ).toString() );
    }


    /**
     * test a simple RDN with an oid prefix (lowercase) : oid.12.34.56 = azerty
     * 
     * @throws InvalidNameException
     */
    @Test
    public void testRdnOidLower() throws InvalidNameException
    {
        assertEquals( "oid.12.34.56=azerty", new Rdn( "oid.12.34.56 = azerty" ).toString() );
    }


    /**
     * test a simple RDN with an oid attribut wiithout oid prefix : 12.34.56 =
     * azerty
     * 
     * @throws InvalidNameException
     */
    @Test
    public void testRdnOidWithoutPrefix() throws InvalidNameException
    {
        assertEquals( "12.34.56=azerty", new Rdn( "12.34.56 = azerty" ).toString() );
    }


    /**
     * test a composite RDN with an oid attribut wiithout oid prefix : 12.34.56 =
     * azerty; 7.8 = test
     * 
     * @throws InvalidNameException
     */
    @Test
    public void testRdnCompositeOidWithoutPrefix() throws InvalidNameException
    {
        String result = new Rdn( "12.34.56 = azerty + 7.8 = test" ).toString();
        assertEquals( "12.34.56=azerty+7.8=test", result );
    }


    /**
     * test a simple RDN with pair char attribute value : a = \,\=\+\<\>\#\;\\\"\C3\A9"
     * 
     * @throws InvalidNameException
     */
    @Test
    public void testRdnPairCharAttributeValue() throws InvalidNameException
    {
        String rdn = StringTools.utf8ToString( new byte[]
            { 'a', '=', '\\', ',', '=', '\\', '+', '\\', '<', '\\', '>', '#', '\\', ';', '\\', '\\', '\\', '"', '\\',
                'C', '3', '\\', 'A', '9' } );
        assertEquals( rdn, new Rdn( "a = \\,=\\+\\<\\>#\\;\\\\\\\"\\C3\\A9" ).toString() );
    }


    /**
     * test a simple RDN with hexString attribute value : a = #0010A0AAFF
     */
    @Test
    public void testRdnHexStringAttributeValue() throws InvalidNameException
    {
        assertEquals( "a=#0010A0AAFF", new Rdn( "a = #0010A0AAFF" ).toString() );
    }


    /**
     * test a simple RDN with quoted attribute value : a = "quoted \"value"
     * 
     * @throws InvalidNameException
     */
    @Test
    public void testRdnQuotedAttributeValue() throws InvalidNameException
    {
        assertEquals( "a=quoted \\\"value", new Rdn( "a = quoted \\\"value" ).toString() );
    }


    /**
     * Test the clone method for a RDN.
     */
    @Test
    public void testParseRDNNull()
    {
        Rdn rdn = null;

        try
        {
            RdnParser.parse( "c=d", rdn );
            fail();
        }
        catch ( InvalidNameException ine )
        {
            assertTrue( true );
        }
    }


    /**
     * Test the clone method for a RDN.
     * 
     * @throws InvalidNameException
     */
    @Test
    public void testRDNCloningOneNameComponent() throws InvalidNameException
    {
        Rdn rdn = new Rdn( "a", "a", "b", "b" );

        Rdn rdnClone = ( Rdn ) rdn.clone();

        RdnParser.parse( "c=d", rdn );

        assertEquals( "b", rdnClone.getValue( "a" ) );
    }


    /**
     * Test the clone method for a RDN.
     * 
     * @throws InvalidNameException
     */
    @Test
    public void testRDNCloningTwoNameComponent() throws InvalidNameException
    {
        Rdn rdn = new Rdn( "a = b + aa = bb" );

        Rdn rdnClone = ( Rdn ) rdn.clone();

        rdn.clear();
        RdnParser.parse( "c=d", rdn );

        assertEquals( "b", rdnClone.getValue( "a" ) );
        assertEquals( "bb", rdnClone.getValue( "aa" ) );
        assertEquals( "", rdnClone.getValue( "c" ) );
    }


    /**
     * Test the compareTo method for a RDN.
     * 
     * @throws InvalidNameException
     */
    @Test
    public void testRDNCompareToNull() throws InvalidNameException
    {
        Rdn rdn1 = new Rdn( " a = b + c = d + a = f + g = h " );
        Rdn rdn2 = null;
        assertTrue( rdn1.compareTo( rdn2 ) > 0 );
    }


    /**
     * Compares a composite NC to a single NC.
     * 
     * @throws InvalidNameException
     */
    @Test
    public void testRDNCompareToNCS2NC() throws InvalidNameException
    {
        Rdn rdn1 = new Rdn( " a = b + c = d + a = f + g = h " );
        Rdn rdn2 = new Rdn( " a = b " );
        assertTrue( rdn1.compareTo( rdn2 ) > 0 );
    }


    /**
     * Compares a single NC to a composite NC.
     * 
     * @throws InvalidNameException
     */
    @Test
    public void testRDNCompareToNC2NCS() throws InvalidNameException
    {
        Rdn rdn1 = new Rdn( " a = b " );
        Rdn rdn2 = new Rdn( " a = b + c = d + a = f + g = h " );

        assertTrue( rdn1.compareTo( rdn2 ) < 0 );
    }


    /**
     * Compares a composite NCS to a composite NCS in the same order.
     * 
     * @throws InvalidNameException
     */
    @Test
    public void testRDNCompareToNCS2NCSOrdered() throws InvalidNameException
    {
        Rdn rdn1 = new Rdn( " a = b + c = d + a = f + g = h " );
        Rdn rdn2 = new Rdn( " a = b + c = d + a = f + g = h " );

        assertEquals( 0, rdn1.compareTo( rdn2 ) );
    }


    /**
     * Compares a composite NCS to a composite NCS in a different order.
     * 
     * @throws InvalidNameException
     */
    @Test
    public void testRDNCompareToNCS2NCSUnordered() throws InvalidNameException
    {
        Rdn rdn1 = new Rdn( " a = b + a = f + g = h + c = d " );
        Rdn rdn2 = new Rdn( " a = b + c = d + a = f + g = h " );

        assertEquals( 0, rdn1.compareTo( rdn2 ) );
    }


    /**
     * Compares a composite NCS to a different composite NCS.
     * 
     * @throws InvalidNameException
     */
    @Test
    public void testRDNCompareToNCS2NCSNotEquals() throws InvalidNameException
    {
        Rdn rdn1 = new Rdn( " a = f + g = h + c = d " );
        Rdn rdn2 = new Rdn( " c = d + a = h + g = h " );

        assertTrue( rdn1.compareTo( rdn2 ) < 0 );
        assertTrue( rdn2.compareTo( rdn1 ) > 0 );
        assertEquals( 0, rdn1.compareTo( rdn2 ) + rdn2.compareTo( rdn1 ) );
    }


    /**
     * Test for DIRSHARED-2.
     * The first ATAV is equal, the second or following ATAV differs.
     * 
     * @throws InvalidNameException
     */
    @Test
    public void testCompareSecondAtav() throws InvalidNameException
    {
        // the second ATAV differs
        Rdn rdn1 = new Rdn( " a = b + c = d " );
        Rdn rdn2 = new Rdn( " a = b + c = y " );
        assertTrue( rdn1.compareTo( rdn2 ) < 0 );
        assertTrue( rdn2.compareTo( rdn1 ) > 0 );
        assertEquals( 0, rdn1.compareTo( rdn2 ) + rdn2.compareTo( rdn1 ) );

        // the third ATAV differs
        Rdn rdn3 = new Rdn( " a = b + c = d + e = f " );
        Rdn rdn4 = new Rdn( " a = b + c = d + e = y " );
        assertTrue( rdn3.compareTo( rdn4 ) < 0 );
        assertTrue( rdn4.compareTo( rdn3 ) > 0 );
        assertEquals( 0, rdn3.compareTo( rdn4 ) + rdn4.compareTo( rdn3 ) );

        // the second ATAV differs in value only
        Rdn rdn5 = new Rdn( " a = b + a = c " );
        Rdn rdn6 = new Rdn( " a = b + a = y " );
        assertTrue( rdn5.compareTo( rdn6 ) < 0 );
        assertTrue( rdn6.compareTo( rdn5 ) > 0 );
        assertEquals( 0, rdn5.compareTo( rdn6 ) + rdn6.compareTo( rdn5 ) );
    }


    /**
     * Test for DIRSHARED-2.
     * The compare operation should return a correct value (1 or -1)
     * depending on the ATAVs, not on their position.
     * 
     * @throws InvalidNameException
     */
    @Test
    public void testCompareIndependentFromOrder() throws InvalidNameException
    {
        Rdn rdn1 = new Rdn( " a = b + c = d " );
        Rdn rdn2 = new Rdn( " c = d + a = b " );
        assertEquals( 0, rdn1.compareTo( rdn2 ) );

        rdn1 = new Rdn( " a = b + c = e " );
        rdn2 = new Rdn( " c = d + a = b " );
        assertTrue( rdn1.compareTo( rdn2 ) > 0 );
        assertTrue( rdn2.compareTo( rdn1 ) < 0 );
        assertEquals( 0, rdn1.compareTo( rdn2 ) + rdn2.compareTo( rdn1 ) );

        rdn1 = new Rdn( " a = b + c = d " );
        rdn2 = new Rdn( " e = f + g = h " );
        assertTrue( rdn1.compareTo( rdn2 ) < 0 );
        assertTrue( rdn2.compareTo( rdn1 ) > 0 );
        assertEquals( 0, rdn1.compareTo( rdn2 ) + rdn2.compareTo( rdn1 ) );
    }


    /**
     * Test for DIRSHARED-3.
     * Tests that compareTo() is invertable for single-valued RDNs.
     * 
     * @throws InvalidNameException
     */
    @Test
    public void testCompareInvertableNC2NC() throws InvalidNameException
    {
        Rdn rdn1 = new Rdn( " a = b " );
        Rdn rdn2 = new Rdn( " a = c " );
        assertTrue( rdn1.compareTo( rdn2 ) < 0 );
        assertTrue( rdn2.compareTo( rdn1 ) > 0 );
        assertEquals( 0, rdn1.compareTo( rdn2 ) + rdn2.compareTo( rdn1 ) );

    }


    /**
     * Test for DIRSHARED-3.
     * Tests that compareTo() is invertable for multi-valued RDNs with different values.
     * 
     * @throws InvalidNameException
     */
    @Test
    public void testCompareInvertableNCS2NCSDifferentValues() throws InvalidNameException
    {
        Rdn rdn1 = new Rdn( " a = b + a = c " );
        Rdn rdn2 = new Rdn( " a = b + a = y " );
        assertTrue( rdn1.compareTo( rdn2 ) < 0 );
        assertTrue( rdn2.compareTo( rdn1 ) > 0 );
        assertEquals( 0, rdn1.compareTo( rdn2 ) + rdn2.compareTo( rdn1 ) );
    }


    /**
     * Test for DIRSHARED-3.
     * Tests that compareTo() is invertable for multi-valued RDNs with different types.
     * 
     * @throws InvalidNameException
     */
    @Test
    public void testCompareInvertableNCS2NCSDifferentTypes() throws InvalidNameException
    {
        Rdn rdn1 = new Rdn( " a = b + c = d  " );
        Rdn rdn2 = new Rdn( " e = f + g = h " );
        assertTrue( rdn1.compareTo( rdn2 ) < 0 );
        assertTrue( rdn2.compareTo( rdn1 ) > 0 );
        assertEquals( 0, rdn1.compareTo( rdn2 ) + rdn2.compareTo( rdn1 ) );
    }


    /**
     * Test for DIRSHARED-3.
     * Tests that compareTo() is invertable for multi-valued RDNs with different order.
     * 
     * @throws InvalidNameException
     */
    @Test
    public void testCompareInvertableNCS2NCSUnordered() throws InvalidNameException
    {
        Rdn rdn1 = new Rdn( " c = d + a = b " );
        Rdn rdn2 = new Rdn( " a = b + e = f " );
        assertTrue( rdn1.compareTo( rdn2 ) < 0 );
        assertTrue( rdn2.compareTo( rdn1 ) > 0 );
        assertEquals( 0, rdn1.compareTo( rdn2 ) + rdn2.compareTo( rdn1 ) );
    }


    /**
     * Compares with a null RDN.
     * 
     * @throws InvalidNameException
     */
    @Test
    public void testRDNCompareToNullRdn() throws InvalidNameException
    {
        Rdn rdn1 = new Rdn( " a = b " );

        assertEquals( 1, rdn1.compareTo( null ) );
    }


    /**
     * Compares with a bad object
     * 
     * @throws InvalidNameException
     */
    @Test
    public void testRDNCompareToBadObject() throws InvalidNameException
    {
        Rdn rdn1 = new Rdn( " a = b " );

        assertEquals( Rdn.UNDEFINED, rdn1.compareTo( "test" ) );
    }


    /**
     * Compares a simple NC to a simple NC.
     * 
     * @throws InvalidNameException
     */
    @Test
    public void testRDNCompareToNC2NC() throws InvalidNameException
    {
        Rdn rdn1 = new Rdn( " a = b " );
        Rdn rdn2 = new Rdn( " a = b " );

        assertEquals( 0, rdn1.compareTo( rdn2 ) );
    }


    /**
     * Compares a simple NC to a simple NC in UperCase.
     * 
     * @throws InvalidNameException
     */
    @Test
    public void testRDNCompareToNC2NCUperCase() throws InvalidNameException
    {
        Rdn rdn1 = new Rdn( " a = b " );
        Rdn rdn2 = new Rdn( " A = b " );

        assertEquals( 0, rdn1.compareTo( rdn2 ) );
        assertEquals( true, rdn1.equals( rdn2 ) );
    }


    /**
     * Compares a simple NC to a different simple NC.
     * 
     * @throws InvalidNameException
     */
    @Test
    public void testRDNCompareToNC2NCNotEquals() throws InvalidNameException
    {
        Rdn rdn1 = new Rdn( " a = b " );
        Rdn rdn2 = new Rdn( " A = d " );

        assertTrue( rdn1.compareTo( rdn2 ) < 0 );
    }


    /**
     * 
     * test the ToAttributes method.
     *
     * @throws InvalidNameException
     * @throws NamingException
     */
    @Test
    public void testToAttributes() throws InvalidNameException, NamingException
    {
        Rdn rdn = new Rdn( " a = b + a = f + g = h + c = d " );

        Attributes attributes = rdn.toAttributes();

        assertNotNull( attributes.get( "a" ) );
        assertNotNull( attributes.get( "g" ) );
        assertNotNull( attributes.get( "c" ) );

        Attribute attribute = attributes.get( "a" );

        assertNotNull( attribute.get( 0 ) );
        assertEquals( "b", attribute.get( 0 ) );

        assertNotNull( attribute.get( 1 ) );
        assertEquals( "f", attribute.get( 1 ) );

        attribute = attributes.get( "g" );
        assertNotNull( attribute.get( 0 ) );
        assertEquals( "h", attribute.get( 0 ) );

        attribute = attributes.get( "c" );
        assertNotNull( attribute.get( 0 ) );
        assertEquals( "d", attribute.get( 0 ) );
    }


    /**
     * 
     * Test the getValue method.
     *
     * @throws InvalidNameException
     */
    @Test
    public void testGetValue() throws InvalidNameException
    {
        Rdn rdn = new Rdn( " a = b + a = f + g = h + c = d " );

        assertEquals( "b", rdn.getValue() );
    }


    /**
     * 
     * Test the getType method.
     *
     * @throws InvalidNameException
     */
    @Test
    public void testGetType() throws InvalidNameException
    {
        Rdn rdn = new Rdn( " a = b + a = f + g = h + c = d " );

        assertEquals( "a", rdn.getNormType() );
    }


    /**
     * Test the getSize method.
     *
     * @throws InvalidNameException
     */
    @Test
    public void testGetSize() throws InvalidNameException
    {
        Rdn rdn = new Rdn( " a = b + a = f + g = h + c = d " );

        assertEquals( 4, rdn.size() );
    }


    /**
     * Test the getSize method.
     *
     */
    @Test
    public void testGetSize0()
    {
        Rdn rdn = new Rdn();

        assertEquals( 0, rdn.size() );
    }


    /**
     * Test the equals method
     *
     * @throws InvalidNameException
     */
    @Test
    public void testEquals() throws InvalidNameException
    {
        Rdn rdn = new Rdn( "a=b + c=d + a=f" );

        assertFalse( rdn.equals( null ) );
        assertFalse( rdn.equals( "test" ) );
        assertFalse( rdn.equals( new Rdn( "a=c + c=d + a=f" ) ) );
        assertFalse( rdn.equals( new Rdn( "a=b" ) ) );
        assertTrue( rdn.equals( new Rdn( "a=b + c=d + a=f" ) ) );
        assertTrue( rdn.equals( new Rdn( "a=b + C=d + A=f" ) ) );
        assertTrue( rdn.equals( new Rdn( "c=d + a=f + a=b" ) ) );
    }


    @Test
    public void testUnescapeValueHexa()
    {
        byte[] res = ( byte[] ) Rdn.unescapeValue( "#fF" );

        assertEquals( "0xFF ", StringTools.dumpBytes( res ) );

        res = ( byte[] ) Rdn.unescapeValue( "#0123456789aBCDEF" );
        assertEquals( "0x01 0x23 0x45 0x67 0x89 0xAB 0xCD 0xEF ", StringTools.dumpBytes( res ) );
    }


    @Test
    public void testUnescapeValueHexaWrong()
    {
        try
        {
            Rdn.unescapeValue( "#fF1" );
            fail(); // Should not happen
        }
        catch ( IllegalArgumentException iae )
        {
            assertTrue( true );
        }
    }


    @Test
    public void testUnescapeValueString()
    {
        String res = ( String ) Rdn.unescapeValue( "azerty" );

        assertEquals( "azerty", res );
    }


    @Test
    public void testUnescapeValueStringSpecial()
    {
        String res = ( String ) Rdn.unescapeValue( "\\\\\\#\\,\\+\\;\\<\\>\\=\\\"\\ " );

        assertEquals( "\\#,+;<>=\" ", res );
    }


    @Test
    public void testUnescapeValueStringWithSpaceInTheMiddle()
    {
        String res = ( String ) Rdn.unescapeValue( "a b" );

        assertEquals( "a b", res );
    }


    @Test
    public void testUnescapeValueStringWithSpaceInAtTheBeginning()
    {
        String res = ( String ) Rdn.unescapeValue( "\\ a b" );

        assertEquals( " a b", res );
    }


    @Test
    public void testUnescapeValueStringWithSpaceInAtTheEnd()
    {
        String res = ( String ) Rdn.unescapeValue( "a b\\ " );

        assertEquals( "a b ", res );
    }
    
    
    @Test
    public void testUnescapeValueStringWithPoundInTheMiddle()
    {
        String res = ( String ) Rdn.unescapeValue( "a#b" );

        assertEquals( "a#b", res );
    }
    
    
    @Test
    public void testUnescapeValueStringWithPoundAtTheEnd()
    {
        String res = ( String ) Rdn.unescapeValue( "ab#" );

        assertEquals( "ab#", res );
    }
    
    
    @Test
    public void testEscapeValueString()
    {
        String res = Rdn.escapeValue( StringTools.getBytesUtf8( "azerty" ) );

        assertEquals( "azerty", res );
    }


    @Test
    public void testEscapeValueStringSpecial()
    {
        String res = Rdn.escapeValue( StringTools.getBytesUtf8( "\\#,+;<>=\" " ) );

        assertEquals( "\\\\#\\,\\+\\;\\<\\>\\=\\\"\\ ", res );
    }


    @Test
    public void testEscapeValueNumeric()
    {
        String res = Rdn.escapeValue( new byte[]
            { '-', 0x00, '-', 0x1F, '-', 0x7F, '-' } );

        assertEquals( "-\\00-\\1F-\\7F-", res );
    }


    @Test
    public void testEscapeValueMix()
    {
        String res = Rdn.escapeValue( new byte[]
            { '\\', 0x00, '-', '+', '#', 0x7F, '-' } );

        assertEquals( "\\\\\\00-\\+#\\7F-", res );
    }


    @Test
    public void testDIRSERVER_703() throws InvalidNameException
    {
        Rdn rdn = new Rdn( "cn=Kate Bush+sn=Bush" );
        assertEquals( "cn=Kate Bush+sn=Bush", rdn.getUpName() );
    }


    @Test
    public void testMultiValuedIterator() throws InvalidNameException
    {
        Rdn rdn = new Rdn( "cn=Kate Bush+sn=Bush" );
        Iterator<AttributeTypeAndValue> iterator = rdn.iterator();
        assertNotNull( iterator );
        assertTrue( iterator.hasNext() );
        assertNotNull( iterator.next() );
        assertTrue( iterator.hasNext() );
        assertNotNull( iterator.next() );
        assertFalse( iterator.hasNext() );
    }


    @Test
    public void testSingleValuedIterator() throws InvalidNameException
    {
        Rdn rdn = new Rdn( "cn=Kate Bush" );
        Iterator<AttributeTypeAndValue> iterator = rdn.iterator();
        assertNotNull( iterator );
        assertTrue( iterator.hasNext() );
        assertNotNull( iterator.next() );
        assertFalse( iterator.hasNext() );
    }


    @Test
    public void testEmptyIterator()
    {
        Rdn rdn = new Rdn();
        Iterator<AttributeTypeAndValue> iterator = rdn.iterator();
        assertNotNull( iterator );
        assertFalse( iterator.hasNext() );
    }


    @Test
    public void testRdnWithSpaces() throws InvalidNameException
    {
        Rdn rdn = new Rdn( "cn=a\\ b\\ c" );
        assertEquals( "cn=a b c", rdn.toString() );
    }


    @Test
    public void testEscapedSpaceInValue() throws InvalidNameException
    {
        Rdn rdn1 = new Rdn( "cn=a b c" );
        Rdn rdn2 = new Rdn( "cn=a\\ b\\ c" );
        assertEquals( "cn=a b c", rdn1.toString() );
        assertEquals( "cn=a b c", rdn2.toString() );
        assertTrue( rdn1.equals( rdn2 ) );

        Rdn rdn3 = new Rdn( "cn=\\ a b c\\ " );
        Rdn rdn4 = new Rdn( "cn=\\ a\\ b\\ c\\ " );
        assertEquals( "cn=\\ a b c\\ ", rdn3.toString() );
        assertEquals( "cn=\\ a b c\\ ", rdn4.toString() );
        assertTrue( rdn3.equals( rdn4 ) );
    }


    @Test
    public void testEscapedHashInValue() throws InvalidNameException
    {
        Rdn rdn1 = new Rdn( "cn=a#b#c" );
        Rdn rdn2 = new Rdn( "cn=a\\#b\\#c" );
        assertEquals( "cn=a#b#c", rdn1.toString() );
        assertEquals( "cn=a#b#c", rdn2.toString() );
        assertTrue( rdn1.equals( rdn2 ) );

        Rdn rdn3 = new Rdn( "cn=\\#a#b#c\\#" );
        Rdn rdn4 = new Rdn( "cn=\\#a\\#b\\#c\\#" );
        assertEquals( "cn=\\#a#b#c#", rdn3.toString() );
        assertEquals( "cn=\\#a#b#c#", rdn4.toString() );
        assertTrue( rdn3.equals( rdn4 ) );
    }


    @Test
    public void testEscapedAttributeValue()
    {
        // space doesn't need to be escaped in the middle of a string
        assertEquals( "a b", Rdn.escapeValue( "a b" ) );
        assertEquals( "a b c", Rdn.escapeValue( "a b c" ) );
        assertEquals( "a b c d", Rdn.escapeValue( "a b c d" ) );

        // space must be escaped at the beginning and the end of a string
        assertEquals( "\\ a b", Rdn.escapeValue( " a b" ) );
        assertEquals( "a b\\ ", Rdn.escapeValue( "a b " ) );
        assertEquals( "\\ a b\\ ", Rdn.escapeValue( " a b " ) );
        assertEquals( "\\  a  b \\ ", Rdn.escapeValue( "  a  b  " ) );

        // hash doesn't need to be escaped in the middle and the end of a string
        assertEquals( "a#b", Rdn.escapeValue( "a#b" ) );
        assertEquals( "a#b#", Rdn.escapeValue( "a#b#" ) );
        assertEquals( "a#b#c", Rdn.escapeValue( "a#b#c" ) );
        assertEquals( "a#b#c#", Rdn.escapeValue( "a#b#c#" ) );
        assertEquals( "a#b#c#d", Rdn.escapeValue( "a#b#c#d" ) );
        assertEquals( "a#b#c#d#", Rdn.escapeValue( "a#b#c#d#" ) );

        // hash must be escaped at the beginning of a string
        assertEquals( "\\#a#b", Rdn.escapeValue( "#a#b" ) );
        assertEquals( "\\##a#b", Rdn.escapeValue( "##a#b" ) );
    }


    /** Serialization tests ------------------------------------------------- */

    /**
     * Test serialization of an empty RDN
     */
    @Test
    public void testEmptyRDNSerialization() throws NamingException, IOException, ClassNotFoundException
    {
        Rdn rdn = new Rdn( "" );

        rdn.normalize();

        ByteArrayOutputStream baos = new ByteArrayOutputStream();
        ObjectOutputStream out = new ObjectOutputStream( baos );

        out.writeObject( rdn );

        ObjectInputStream in = null;

        byte[] data = baos.toByteArray();
        in = new ObjectInputStream( new ByteArrayInputStream( data ) );

        Rdn rdn2 = (Rdn)in.readObject();

        assertEquals( rdn, rdn2 );
    }


    @Test
    public void testNullRdnSerialization() throws IOException, ClassNotFoundException
    {
        Rdn rdn = new Rdn();

        rdn.normalize();

        ByteArrayOutputStream baos = new ByteArrayOutputStream();
        ObjectOutputStream out = new ObjectOutputStream( baos );

        out.writeObject( rdn );

        ObjectInputStream in = null;

        byte[] data = baos.toByteArray();
        in = new ObjectInputStream( new ByteArrayInputStream( data ) );

        Rdn rdn2 = (Rdn)in.readObject();

        assertEquals( rdn, rdn2 );
    }


    /**
     * Test serialization of a simple Rdn
     */
    @Test
    public void testSimpleRdnSerialization() throws NamingException, IOException, ClassNotFoundException
    {
        Rdn rdn = new Rdn( "a=b" );
        rdn.normalize();

        ByteArrayOutputStream baos = new ByteArrayOutputStream();
        ObjectOutputStream out = new ObjectOutputStream( baos );

        out.writeObject( rdn );

        ObjectInputStream in = null;

        byte[] data = baos.toByteArray();
        in = new ObjectInputStream( new ByteArrayInputStream( data ) );

        Rdn rdn2 = (Rdn)in.readObject();

        assertEquals( rdn, rdn2 );
    }


    /**
     * Test serialization of a simple Rdn
     */
    @Test
    public void testSimpleRdn2Serialization() throws NamingException, IOException, ClassNotFoundException
    {
        Rdn rdn = new Rdn( " ABC  = DEF " );
        rdn.normalize();

        ByteArrayOutputStream baos = new ByteArrayOutputStream();
        ObjectOutputStream out = new ObjectOutputStream( baos );

        out.writeObject( rdn );

        ObjectInputStream in = null;

        byte[] data = baos.toByteArray();
        in = new ObjectInputStream( new ByteArrayInputStream( data ) );

        Rdn rdn2 = (Rdn)in.readObject();

        assertEquals( rdn, rdn2 );
    }


    /**
     * Test serialization of a simple Rdn with no value
     */
    @Test
    public void testSimpleRdnNoValueSerialization() throws NamingException, IOException, ClassNotFoundException
    {
        Rdn rdn = new Rdn( " ABC  =" );
        rdn.normalize();

        ByteArrayOutputStream baos = new ByteArrayOutputStream();
        ObjectOutputStream out = new ObjectOutputStream( baos );

        out.writeObject( rdn );

        ObjectInputStream in = null;

        byte[] data = baos.toByteArray();
        in = new ObjectInputStream( new ByteArrayInputStream( data ) );

        Rdn rdn2 = (Rdn)in.readObject();

        assertEquals( rdn, rdn2 );
    }


    /**
     * Test serialization of a simple Rdn with one value
     */
    @Test
    public void testSimpleRdnOneValueSerialization() throws NamingException, IOException, ClassNotFoundException
    {
        Rdn rdn = new Rdn( " ABC  = def " );
        rdn.normalize();

        ByteArrayOutputStream baos = new ByteArrayOutputStream();
        ObjectOutputStream out = new ObjectOutputStream( baos );

        out.writeObject( rdn );

        ObjectInputStream in = null;

        byte[] data = baos.toByteArray();
        in = new ObjectInputStream( new ByteArrayInputStream( data ) );

        Rdn rdn2 = (Rdn)in.readObject();

        assertEquals( rdn, rdn2 );
    }


    /**
     * Test serialization of a simple Rdn with three values
     */
    @Test
    public void testSimpleRdnThreeValuesSerialization() throws NamingException, IOException, ClassNotFoundException
    {
        Rdn rdn = new Rdn( " A = a + B = b + C = c " );
        rdn.normalize();

        ByteArrayOutputStream baos = new ByteArrayOutputStream();
        ObjectOutputStream out = new ObjectOutputStream( baos );

        out.writeObject( rdn );

        ObjectInputStream in = null;

        byte[] data = baos.toByteArray();
        in = new ObjectInputStream( new ByteArrayInputStream( data ) );

        Rdn rdn2 = (Rdn)in.readObject();

        assertEquals( rdn, rdn2 );
    }


    /**
     * Test serialization of a simple Rdn with three unordered values
     */
    @Test
    public void testSimpleRdnThreeValuesUnorderedSerialization() throws NamingException, IOException,
        ClassNotFoundException
    {
        Rdn rdn = new Rdn( " B = b + A = a + C = c " );
        rdn.normalize();

        ByteArrayOutputStream baos = new ByteArrayOutputStream();
        ObjectOutputStream out = new ObjectOutputStream( baos );

        out.writeObject( rdn );

        ObjectInputStream in = null;

        byte[] data = baos.toByteArray();
        in = new ObjectInputStream( new ByteArrayInputStream( data ) );

        Rdn rdn2 = (Rdn)in.readObject();

        assertEquals( rdn, rdn2 );
    }


    /** Static Serialization tests ------------------------------------------------- */

    /**
     * Test serialization of an empty RDN
     */
    @Test
    public void testEmptyRDNStaticSerialization() throws NamingException, IOException, ClassNotFoundException
    {
        Rdn rdn = new Rdn( "" );

        rdn.normalize();

        ByteArrayOutputStream baos = new ByteArrayOutputStream();
        ObjectOutputStream out = new ObjectOutputStream( baos );

        RdnSerializer.serialize( rdn, out );
        out.flush();

        ObjectInputStream in = null;

        byte[] data = baos.toByteArray();
        in = new ObjectInputStream( new ByteArrayInputStream( data ) );

        Rdn rdn2 = RdnSerializer.deserialize( in );

        assertEquals( rdn, rdn2 );
    }


    @Test
    public void testNullRdnStaticSerialization() throws IOException, ClassNotFoundException
    {
        Rdn rdn = new Rdn();

        rdn.normalize();

        ByteArrayOutputStream baos = new ByteArrayOutputStream();
        ObjectOutputStream out = new ObjectOutputStream( baos );

        RdnSerializer.serialize( rdn, out );
        out.flush();

        ObjectInputStream in = null;

        byte[] data = baos.toByteArray();
        in = new ObjectInputStream( new ByteArrayInputStream( data ) );

        Rdn rdn2 = RdnSerializer.deserialize( in );

        assertEquals( rdn, rdn2 );
    }


    /**
     * Test serialization of a simple Rdn
     */
    @Test
    public void testSimpleRdnStaticSerialization() throws NamingException, IOException, ClassNotFoundException
    {
        Rdn rdn = new Rdn( "a=b" );
        rdn.normalize();

        ByteArrayOutputStream baos = new ByteArrayOutputStream();
        ObjectOutputStream out = new ObjectOutputStream( baos );

        RdnSerializer.serialize( rdn, out );
        out.flush();

        ObjectInputStream in = null;

        byte[] data = baos.toByteArray();
        in = new ObjectInputStream( new ByteArrayInputStream( data ) );

        Rdn rdn2 = RdnSerializer.deserialize( in );

        assertEquals( rdn, rdn2 );
    }


    /**
     * Test serialization of a simple Rdn
     */
    @Test
    public void testSimpleRdn2StaticSerialization() throws NamingException, IOException, ClassNotFoundException
    {
        Rdn rdn = new Rdn( " ABC  = DEF " );
        rdn.normalize();

        ByteArrayOutputStream baos = new ByteArrayOutputStream();
        ObjectOutputStream out = new ObjectOutputStream( baos );

        RdnSerializer.serialize( rdn, out );
        out.flush();

        ObjectInputStream in = null;

        byte[] data = baos.toByteArray();
        in = new ObjectInputStream( new ByteArrayInputStream( data ) );

        Rdn rdn2 = RdnSerializer.deserialize( in );

        assertEquals( rdn, rdn2 );
    }


    /**
     * Test serialization of a simple Rdn with no value
     */
    @Test
    public void testSimpleRdnNoValueStaticSerialization() throws NamingException, IOException, ClassNotFoundException
    {
        Rdn rdn = new Rdn( " ABC  =" );
        rdn.normalize();

        ByteArrayOutputStream baos = new ByteArrayOutputStream();
        ObjectOutputStream out = new ObjectOutputStream( baos );

        RdnSerializer.serialize( rdn, out );
        out.flush();

        ObjectInputStream in = null;

        byte[] data = baos.toByteArray();
        in = new ObjectInputStream( new ByteArrayInputStream( data ) );

        Rdn rdn2 = RdnSerializer.deserialize( in );

        assertEquals( rdn, rdn2 );
    }


    /**
     * Test serialization of a simple Rdn with one value
     */
    @Test
    public void testSimpleRdnOneValueStaticSerialization() throws NamingException, IOException, ClassNotFoundException
    {
        Rdn rdn = new Rdn( " ABC  = def " );
        rdn.normalize();

        ByteArrayOutputStream baos = new ByteArrayOutputStream();
        ObjectOutputStream out = new ObjectOutputStream( baos );

        RdnSerializer.serialize( rdn, out );
        out.flush();

        ObjectInputStream in = null;

        byte[] data = baos.toByteArray();
        in = new ObjectInputStream( new ByteArrayInputStream( data ) );

        Rdn rdn2 = RdnSerializer.deserialize( in );

        assertEquals( rdn, rdn2 );
    }


    /**
     * Test serialization of a simple Rdn with three values
     */
    @Test
    public void testSimpleRdnThreeValuesStaticSerialization() throws NamingException, IOException,
        ClassNotFoundException
    {
        Rdn rdn = new Rdn( " A = a + B = b + C = c " );
        rdn.normalize();

        ByteArrayOutputStream baos = new ByteArrayOutputStream();
        ObjectOutputStream out = new ObjectOutputStream( baos );

        RdnSerializer.serialize( rdn, out );
        out.flush();

        ObjectInputStream in = null;

        byte[] data = baos.toByteArray();
        in = new ObjectInputStream( new ByteArrayInputStream( data ) );

        Rdn rdn2 = RdnSerializer.deserialize( in );

        assertEquals( rdn, rdn2 );
    }


    /**
     * Test serialization of a simple Rdn with three unordered values
     */
    @Test
    public void testSimpleRdnThreeValuesUnorderedStaticSerialization() throws NamingException, IOException,
        ClassNotFoundException
    {
        Rdn rdn = new Rdn( " B = b + A = a + C = c " );
        rdn.normalize();

        ByteArrayOutputStream baos = new ByteArrayOutputStream();
        ObjectOutputStream out = new ObjectOutputStream( baos );

        RdnSerializer.serialize( rdn, out );
        out.flush();

        ObjectInputStream in = null;

        byte[] data = baos.toByteArray();
        in = new ObjectInputStream( new ByteArrayInputStream( data ) );

        Rdn rdn2 = RdnSerializer.deserialize( in );

        assertEquals( rdn, rdn2 );
    }


    /**
     * test an RDN with empty value
     */
    @Test
    public void testRdnWithEmptyValue() throws InvalidNameException
    {
        assertTrue( RdnParser.isValid( "a=" ) );
        assertTrue( RdnParser.isValid( "a=\"\"" ) );
        assertEquals( "a=", new Rdn( "a=\"\"" ).toString() );
        assertEquals( "a=", new Rdn( "a=" ).toString() );
    }


    /**
     * test an RDN with escaped comma
     */
    @Test
    public void testRdnWithEscapedComa() throws InvalidNameException
    {
        assertTrue( RdnParser.isValid( "a=b\\,c" ) );
        assertEquals( "a=b\\,c", new Rdn( "a=b\\,c" ).toString() );

        assertTrue( RdnParser.isValid( "a=\"b,c\"" ) );
        assertEquals( "a=b\\,c", new Rdn( "a=\"b,c\"" ).toString() );
        assertEquals( "a=\"b,c\"", new Rdn( "a=\"b,c\"" ).getUpName() );

        assertTrue( RdnParser.isValid( "a=\"b\\,c\"" ) );
        Rdn rdn = new Rdn( "a=\"b\\,c\"" );
<<<<<<< HEAD
        assertEquals( "a=\"b\\,c\"", new Rdn( "a=\"b\\,c\"" ).getUpName() );
        assertEquals( "a=b\\,c", new Rdn( "a=\"b\\,c\"" ).toString() );
=======
        assertEquals( "a=\"b\\,c\"", rdn.getUpName() );
        assertEquals( "a=b\\,c", rdn.toString() );
>>>>>>> 45164ce9
    }


    /**
     * Tests the equals and compareTo results of cloned multi-valued RDNs.
     * Test for DIRSHARED-9.
     * 
     * @throws InvalidNameException
     */
    @Test
    public void testComparingOfClonedMultiValuedRDNs() throws InvalidNameException
    {
        // Use upper case attribute types to test if normalized types are used 
        // for comparison
        Rdn rdn = new Rdn( " A = b + C = d" );
        Rdn clonedRdn = ( Rdn ) rdn.clone();

        assertEquals( 0, rdn.compareTo( clonedRdn ) );
        assertEquals( true, rdn.equals( clonedRdn ) );
    }


    /**
     * Tests the equals and compareTo results of copy constructed multi-valued RDNs.
     * Test for DIRSHARED-9.
     * 
     * @throws InvalidNameException
     */
    @Test
    public void testComparingOfCopyConstructedMultiValuedRDNs() throws InvalidNameException
    {
        // Use upper case attribute types to test if normalized types are used 
        // for comparison
        Rdn rdn = new Rdn( " A = b + C = d" );
        Rdn copiedRdn = new Rdn( rdn );

        assertEquals( 0, rdn.compareTo( copiedRdn ) );
        assertEquals( true, rdn.equals( copiedRdn ) );
    }

}<|MERGE_RESOLUTION|>--- conflicted
+++ resolved
@@ -1395,13 +1395,8 @@
 
         assertTrue( RdnParser.isValid( "a=\"b\\,c\"" ) );
         Rdn rdn = new Rdn( "a=\"b\\,c\"" );
-<<<<<<< HEAD
-        assertEquals( "a=\"b\\,c\"", new Rdn( "a=\"b\\,c\"" ).getUpName() );
-        assertEquals( "a=b\\,c", new Rdn( "a=\"b\\,c\"" ).toString() );
-=======
         assertEquals( "a=\"b\\,c\"", rdn.getUpName() );
         assertEquals( "a=b\\,c", rdn.toString() );
->>>>>>> 45164ce9
     }
 
 
