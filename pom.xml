--- conflicted
+++ resolved
@@ -25,11 +25,7 @@
   <parent>
     <groupId>org.apache.directory.project</groupId>
     <artifactId>project</artifactId>
-<<<<<<< HEAD
-    <version>10-SNAPSHOT</version>
-=======
     <version>10</version>
->>>>>>> 719ef253
   </parent>
 
   <groupId>org.apache.directory.server</groupId>
@@ -51,29 +47,18 @@
       <dependency>
         <groupId>org.apache.directory.shared</groupId>
         <artifactId>shared-asn1-codec</artifactId>
-<<<<<<< HEAD
-        <version>0.9.9-SNAPSHOT</version>
-=======
         <version>0.9.10</version>
->>>>>>> 719ef253
       </dependency>
 
       <dependency>
         <groupId>org.apache.directory.shared</groupId>
         <artifactId>shared-ldap</artifactId>
-<<<<<<< HEAD
-        <version>0.9.9-SNAPSHOT</version>
-=======
         <version>0.9.10</version>
->>>>>>> 719ef253
       </dependency>
 
       <dependency>
         <groupId>org.apache.directory.shared</groupId>
         <artifactId>shared-ldap-constants</artifactId>
-<<<<<<< HEAD
-        <version>0.9.9-SNAPSHOT</version>
-=======
         <version>0.9.10</version>
       </dependency>
 
@@ -81,7 +66,6 @@
         <groupId>org.apache.directory.shared</groupId>
         <artifactId>shared-bouncycastle-reduced</artifactId>
         <version>0.9.10</version>
->>>>>>> 719ef253
       </dependency>
 
       <dependency>
@@ -390,94 +374,6 @@
     <module>xbean-spring</module>
   </modules>
 
-<<<<<<< HEAD
-  <developers>
-    <developer>
-      <id>adc</id>
-    </developer>
-    <developer>
-      <id>akarasulu</id>
-      <url>http://directory.apache.org/community/who/akarasulu.html</url>
-    </developer>
-    <developer>
-      <id>bayard</id>
-    </developer>
-    <developer>
-      <id>bloritsch</id>
-    </developer>
-    <developer>
-      <id>brett</id>
-    </developer>
-    <developer>
-      <id>ckoppelt</id>
-    </developer>
-    <developer>
-      <id>elecharny</id>
-      <url>http://directory.apache.org/community/who/elecharny.html</url>
-    </developer>
-    <developer>
-      <id>erodriguez</id>
-      <url>http://directory.apache.org/community/who/erodriguez.html</url>
-    </developer>
-    <developer>
-      <id>ersiner</id>
-      <url>http://directory.apache.org/community/who/ersiner.html</url>
-    </developer>
-    <developer>
-      <id>jmachols</id>
-      <url>http://directory.apache.org/community/who/jmachols.html</url>
-    </developer>
-    <developer>
-      <id>niklas</id>
-    </developer>
-    <developer>
-      <id>noel</id>
-      <url>http://directory.apache.org/community/who/noel.html</url>
-    </developer>
-    <developer>
-      <id>pamarcelot</id>
-    </developer>
-    <developer>
-      <id>psteitz</id>
-      <url>http://directory.apache.org/community/who/psteitz.html</url>
-    </developer>
-    <developer>
-      <id>szoerner</id>
-      <url>http://directory.apache.org/community/who/szoerner.html</url>
-    </developer>
-    <developer>
-      <id>trustin</id>
-      <url>http://directory.apache.org/community/who/trustin.html</url>
-    </developer>
-    <developer>
-      <id>vtence</id>
-      <url>http://directory.apache.org/community/who/vtence.html</url>
-    </developer>
-    <developer>
-      <id>wesmckean</id>
-      <url>http://directory.apache.org/community/who/wesmckean.html</url>
-    </developer>
-    <developer>
-      <id>rjan</id>
-      <url>http://directory.apache.org/community/who/rjan.html</url>
-    </developer>
-  </developers>
-
-  <contributors>
-    <contributor>
-      <name>Nick Faiz</name>
-    </contributor>
-  </contributors>
-
-  <licenses>
-    <license>
-      <name>Apache License, Version 2.0</name>
-      <url>http://www.apache.org/licenses/LICENSE-2.0.html</url>
-    </license>
-  </licenses>
-
-=======
->>>>>>> 719ef253
   <build>
     <pluginManagement>
       <plugins>
