--- conflicted
+++ resolved
@@ -943,7 +943,7 @@
      * @return The found Entry, or null if not found
      * @throws Exception If the lookup failed for any reason (except a not found entry)
      */
-    public Entry lookup( ID id ) throws LdapException
+    public final Entry lookup( ID id ) throws LdapException
     {
         try
         {
@@ -1617,9 +1617,9 @@
 
         if ( entry == null )
         {
-            entry = master.get( id );
-        }
-        
+            entry = lookup( id );
+        }
+
         Dn updn = entry.getDn();
 
         newRdn.apply( schemaManager );
@@ -1755,7 +1755,7 @@
      * if it returns an entry by default.  Please override this method if
      * there is more effective way for your implementation.
      */
-    public boolean hasEntry( EntryOperationContext entryContext ) throws LdapException
+    public final boolean hasEntry( EntryOperationContext entryContext ) throws LdapException
     {
         try
         {
@@ -1789,72 +1789,6 @@
     }
 
 
-<<<<<<< HEAD
-=======
-    /**
-     * Updates the SubLevel Index as part of a move operation.
-     *
-     * @param entryId child id to be moved
-     * @param oldParentId old parent's id
-     * @param newParentId new parent's id
-     * @throws Exception
-     */
-    private void updateSubLevelIndex( ID entryId, ID oldParentId, ID newParentId ) throws Exception
-    {
-        ID tempId = oldParentId;
-        List<ID> parentIds = new ArrayList<ID>();
-
-        // find all the parents of the oldParentId
-        while ( ( tempId != null ) && !tempId.equals( getRootId() ) && !tempId.equals( getSuffixId() ) )
-        {
-            parentIds.add( tempId );
-            tempId = getParentId( tempId );
-        }
-
-        // find all the children of the childId
-        Cursor<IndexEntry<ID, ID>> cursor = subLevelIdx.forwardCursor( entryId );
-
-        List<ID> childIds = new ArrayList<ID>();
-        childIds.add( entryId );
-
-        while ( cursor.next() )
-        {
-            childIds.add( cursor.get().getId() );
-        }
-
-        cursor.close();
-        
-        // detach the childId and all its children from oldParentId and all it parents excluding the root
-        for ( ID pid : parentIds )
-        {
-            for ( ID cid : childIds )
-            {
-                subLevelIdx.drop( pid, cid );
-            }
-        }
-
-        parentIds.clear();
-        tempId = newParentId;
-
-        // find all the parents of the newParentId
-        while ( ( tempId != null)  && !tempId.equals( getRootId() ) && !tempId.equals( getSuffixId() ) )
-        {
-            parentIds.add( tempId );
-            tempId = getParentId( tempId );
-        }
-
-        // attach the childId and all its children to newParentId and all it parents excluding the root
-        for ( ID id : parentIds )
-        {
-            for ( ID cid : childIds )
-            {
-                subLevelIdx.add( id, cid );
-            }
-        }
-    }
-
-
->>>>>>> 7bf27816
     // ------------------------------------------------------------------------
     // Index and master table Operations
     // ------------------------------------------------------------------------
